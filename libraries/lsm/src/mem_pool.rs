<<<<<<< HEAD

=======
>>>>>>> 41e5f438
mod record_iterator;

use std::collections::VecDeque;
use std::error::Error;
use std::io;
use std::path::Path;
use threadpool::ThreadPool;
use segment_elements::{MemoryEntry, TimeStamp};
use db_config::DBConfig;
use crate::memtable::MemoryTable;
use crate::mem_pool::record_iterator::RecordIterator;

pub(crate) struct MemoryPool {
    read_write_table: MemoryTable,
    read_only_tables: VecDeque<MemoryTable>,
    config: DBConfig,
    thread_pool: ThreadPool,
}

impl MemoryPool {
    pub(crate) fn new(dbconfig: &DBConfig) -> Result<Self, Box<dyn Error>> {
        Ok(MemoryPool {
            config: dbconfig.clone(),
            read_only_tables: VecDeque::with_capacity(dbconfig.memory_table_pool_num),
            read_write_table: MemoryTable::new(dbconfig)?,
            thread_pool: ThreadPool::new(100),
        })
    }

    /// Inserts the key with the corresponding value in the read write memory table.
    pub(crate) fn insert(&mut self, key: &[u8], value: &[u8], time_stamp: TimeStamp) -> io::Result<Option<MemoryTable>> {
        if self.read_write_table.insert(key, value, time_stamp) {
            return self.swap();
        }

        Ok(None)
    }

    /// Logically deletes an element in-place, and updates the number of elements if
    /// the deletion is "adding" a new element.
    pub(crate) fn delete(&mut self, key: &[u8], time_stamp: TimeStamp) -> io::Result<Option<MemoryTable>> {
        if self.read_write_table.delete(key, time_stamp) {
            return self.swap();
        }

        Ok(None)
    }

    /// Tries to retrieve key's data from all memory tables currently loaded in memory.
    /// Does not go into on-disk structures.
    pub(crate) fn get(&self, key: &[u8]) -> Option<MemoryEntry> {
        if self.read_write_table.is_empty() {
            return None;
        }

        if let Some(data) = self.read_write_table.get(key) {
            return if !data.get_value().is_empty() {
                Some(data)
            } else {
                None
            }
        }

        for table in &self.read_only_tables {
            if table.is_empty() {
                return None;
            }

            if let Some(memory_entry) = table.get(key) {
                return if !memory_entry.get_value().is_empty() {
                    Some(memory_entry)
                } else {
                    None
                }
            }
        }

        None
    }

    /// Joins all threads that are writing memory tables. This is a blocking operation.
    pub(crate) fn join_concurrent_writes(&mut self) {
        self.thread_pool.join();
    }

    /// Swaps the current read write memory table with a new one. Checks if the number of read only
    /// memory tables exceeds the capacity, and flushes the last one if necessary.
    fn swap(&mut self) -> io::Result<Option<MemoryTable>> {
        // unwrap allowed because any error would have been cleared in the pool creation
        // unchecked unwrap allows faster performance as it doesn't do any runtime checks
        let old_read_write = std::mem::replace(
            &mut self.read_write_table, unsafe { MemoryTable::new(&self.config).unwrap_unchecked() }
        );

        self.read_only_tables.push_front(old_read_write);
        if self.read_only_tables.len() == self.config.memory_table_pool_num {
            // unwrap allowed because if condition will never be true when unwrap can panic
            let to_be_flushed = unsafe { self.read_only_tables.pop_back().unwrap_unchecked() };
            return Ok(Some(to_be_flushed));
        }

        Ok(None)
    }

    pub(crate) fn get_all_tables(&self) -> Vec<&MemoryTable> {
        let mut memory_tables = Vec::new();
        memory_tables.push(&self.read_write_table);
        for memory_table in &self.read_only_tables {
            memory_tables.push(memory_table);
        }

        memory_tables
    }
    // fn flush_concurrent(&mut self, table: MemoryTable) {
    //     let density_move = self.config.summary_density;
    //
    //     self.thread_pool.execute(move || {
    //         // todo: LSM sturktura treba da pozove kreiranje nove sstabele i potencionalno da ona radi kompakcije i
    //         // todo mergeovanje ovde, a ako ne ovde onda se radi u main db strukturi
    //         println!("FLUSH");
    //
    //         match table.finalize() {
    //             Ok(_) => (),
    //             Err(e) => eprintln!("WAL couldn't be deleted. Error: {}", e)
    //         };
    //     });
    // }

    /// Loads from every log file in the given directory.
    pub(crate) fn load_from_dir(config: &DBConfig) -> Result<MemoryPool, Box<dyn Error>> {
        let mut pool = MemoryPool::new(config)?;

        for entry in RecordIterator::new(Path::new(&config.write_ahead_log_dir))? {
            let entry = match entry {
                Ok(entry) => entry,
                Err(e) => {
                    eprintln!("{}", e);
                    continue
                }
            };

            if entry.tombstone {
                if pool.read_write_table.delete(&entry.key, TimeStamp::Custom(entry.timestamp)) {
                    pool.swap();
                }
            } else {
                if pool.read_write_table.insert(&entry.key, &entry.value.unwrap(), TimeStamp::Custom(entry.timestamp)) {
                    pool.swap();
                }
            }
        }

        Ok(pool)
    }
}<|MERGE_RESOLUTION|>--- conflicted
+++ resolved
@@ -1,7 +1,3 @@
-<<<<<<< HEAD
-
-=======
->>>>>>> 41e5f438
 mod record_iterator;
 
 use std::collections::VecDeque;
