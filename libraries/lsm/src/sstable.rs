--- conflicted
+++ resolved
@@ -5,11 +5,7 @@
 use std::fs::{create_dir_all, File, OpenOptions, remove_dir_all};
 use std::io;
 use std::io::{Cursor, Read, Seek, SeekFrom, Write};
-<<<<<<< HEAD
-use std::path::{Path, PathBuf};
-=======
 use std::path::PathBuf;
->>>>>>> 41e5f438
 use bloom_filter::BloomFilter;
 use lru_cache::LRUCache;
 use segment_elements::MemoryEntry;
@@ -123,11 +119,7 @@
     /// Returns an `io::Error` if there is an issue when creating directories.
     pub(crate) fn open(base_path: PathBuf, in_single_file: bool) -> io::Result<SSTable> {
         // Create directory if it doesn't exist
-<<<<<<< HEAD
         create_dir_all(base_path.to_owned())?;
-=======
-        create_dir_all(&base_path)?;
->>>>>>> 41e5f438
 
         Ok(Self {
             base_path,
@@ -462,17 +454,10 @@
     /// # Errors
     ///
     /// Returns an `io::Error` if the merging process fails.
-<<<<<<< HEAD
     pub(crate) fn merge(sstable_paths: Vec<PathBuf>, in_single_file: Vec<bool>, merged_base_path: &PathBuf, merged_in_single_file: bool, summary_density: usize, index_density: usize, compression_dictionary: &mut Option<CompressionDictionary>) -> io::Result<()> {
         create_dir_all(merged_base_path)?;
 
         let merged_data = SSTable::merge_entries(sstable_paths.clone(), in_single_file, None)?;
-=======
-    pub(crate) fn merge(sstable_paths: Vec<PathBuf>, in_single_file: Vec<bool>, merged_base_path: PathBuf, merged_in_single_file: bool, summary_density: usize, index_density: usize, compression_dictionary: &mut Option<CompressionDictionary>) -> io::Result<()> {
-        create_dir_all(&merged_base_path)?;
-
-        let merged_data = SSTable::merge_entries(sstable_paths.to_owned(), in_single_file)?;
->>>>>>> 41e5f438
 
         let mut merged_sstable = SSTable::open(merged_base_path.to_owned(), merged_in_single_file)?;
 
@@ -504,11 +489,7 @@
     /// # Errors
     ///
     /// Returns an `io::Error` if there is an issue when reading from the SSTables or if deserialization fails.
-<<<<<<< HEAD
     pub(crate) fn merge_entries(sstable_paths: Vec<PathBuf>, in_single_file: Vec<bool>, total_entry_offsets: Option<Vec<u64>>) -> io::Result<Vec<(Box<[u8]>, MemoryEntry)>> {
-=======
-    fn merge_entries(sstable_paths: Vec<PathBuf>, in_single_file: Vec<bool>) -> io::Result<Vec<(Box<[u8]>, MemoryEntry)>> {
->>>>>>> 41e5f438
         let number_of_tables = sstable_paths.len();
 
         // offsets for each sstable
