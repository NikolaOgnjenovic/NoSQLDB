use segment_elements::MemoryEntry;
use crate::LSM;
use crate::lsm::ScanType;

/// A Paginator provides paginated access to entries in an LSM (Log-Structured Merge) tree.
pub struct Paginator<'a>{
    lsm: &'a LSM,
    cached_entry_index: usize,
    cached_entries: Vec<(Box<[u8]>, MemoryEntry)>
}

impl<'a> Paginator<'a> {
    /// Creates a new Paginator instance associated with the provided LSM.
    ///
    /// # Arguments
    ///
    /// * `lsm` - A reference to the LSM instance.
    ///
    /// # Returns
    ///
    /// A new Paginator instance.
    pub fn new(lsm: &'a LSM) -> Self {
        Self {
            lsm,
            cached_entry_index: 0,
            cached_entries: vec![]
        }
    }

    /// Internal method to perform prefix or range scan based on parameters.
    ///
    /// # Arguments
    ///
    /// * `start_key` - Optional start key for the scan range.
    /// * `end_key` - Optional end key for the scan range.
    /// * `prefix` - Optional prefix for prefix scan.
    /// * `scan_type` - Type of the scan (Prefix or Range).
    /// * `page_number` - The page number to retrieve.
    /// * `page_size` - The size of each page.
    ///
    /// # Returns
    ///
    /// A vector of entries based on the scan criteria.
    fn scan_entries(
        &mut self,
        start_key: Option<&[u8]>,
        end_key: Option<&[u8]>,
        prefix: Option<&[u8]>,
        scan_type: ScanType,
        page_number: usize,
        page_size: usize,
    ) -> std::io::Result<Vec<(Box<[u8]>, MemoryEntry)>> {
        let mut result: Vec<(Box<[u8]>, MemoryEntry)> = vec![];

        let mut entries_traversed = 0;
        let mut iter = self
            .lsm
            .iter(start_key, end_key, prefix, scan_type)
            .expect("Failed to get LSM iterator");

        while let Some((key, memory_entry)) = iter.next() {
            if entries_traversed >= (page_number + 1) * page_size {
                break;
            }

            if entries_traversed >= page_number * page_size {
                result.push((key, memory_entry));
            }

            entries_traversed += 1;
        }

        Ok(result)
    }

    /// Performs a prefix scan and retrieves entries for a specific page (0-indexed).
    ///
    /// # Arguments
    ///
    /// * `prefix` - The prefix to scan for.
    /// * `page_number` - The page number to retrieve.
    /// * `page_size` - The size of each page.
    ///
    /// # Returns
    ///
    /// A vector of entries based on the prefix scan criteria.
    pub fn prefix_scan(
        &mut self,
        prefix: &[u8],
        page_number: usize,
        page_size: usize,
    ) -> std::io::Result<Vec<(Box<[u8]>, MemoryEntry)>> {
        self.scan_entries(None, None, Some(prefix), ScanType::PrefixScan, page_number, page_size)
    }

    /// Performs a range scan and retrieves entries for a specific page.
    ///
    /// # Arguments
    ///
    /// * `min_key` - The minimum key of the range.
    /// * `max_key` - The maximum key of the range.
    /// * `page_number` - The page number to retrieve.
    /// * `page_size` - The size of each page.
    ///
    /// # Returns
    ///
    /// A vector of entries based on the range scan criteria.
    pub fn range_scan(
        &mut self,
        min_key: &[u8],
        max_key: &[u8],
        page_number: usize,
        page_size: usize,
    ) -> std::io::Result<Vec<(Box<[u8]>, MemoryEntry)>> {
        self.scan_entries(Some(min_key), Some(max_key), None, ScanType::RangeScan, page_number, page_size)
    }

    /// Retrieves the next entry based on prefix scan.
    ///
    /// # Arguments
    ///
    /// * `prefix` - The prefix to scan for.
    ///
    /// # Returns
    ///
    /// An optional tuple containing the key and memory entry of the next entry, or `None` if no more entries are available.
    pub fn prefix_iterate_next(& mut self, prefix: &[u8]) -> std::io::Result<Option<(Box<[u8]>, MemoryEntry)>> {
        self.iterate_next_impl(|this| this.prefix_scan(prefix, this.cached_entry_index, 1))
    }

    /// Retrieves the next entry based on range scan.
    ///
    /// # Arguments
    ///
    /// * `min_key` - The minimum key of the range.
    /// * `max_key` - The maximum key of the range.
    ///
    /// # Returns
    ///
    /// An optional tuple containing the key and memory entry of the next entry, or `None` if no more entries are available.
    pub fn range_iterate_next(
<<<<<<< HEAD
        &mut self,
=======
        & mut self,
>>>>>>> 07ba6e59
        min_key: &[u8],
        max_key: &[u8],
    ) -> std::io::Result<Option<(Box<[u8]>, MemoryEntry)>> {
        self.iterate_next_impl(|this| this.range_scan(min_key, max_key, this.cached_entry_index, 1))
    }

    /// Internal method to implement the common logic for fetching the next entry.
    ///
    /// # Arguments
    ///
    /// * `scan_fn` - A closure that performs the specific scan operation.
    ///
    /// # Returns
    ///
    /// An optional tuple containing the key and memory entry of the next entry, or `None` if no more entries are available.
    fn iterate_next_impl<F>(
<<<<<<< HEAD
        &mut self,
=======
        & mut self,
>>>>>>> 07ba6e59
        scan_fn: F,
    ) -> std::io::Result<Option<(Box<[u8]>, MemoryEntry)>>
        where
            F: FnOnce(&mut Self) -> std::io::Result<Vec<(Box<[u8]>, MemoryEntry)>>,
    {
        // Check if by calling prev next returns a cached entry
        if self.cached_entry_index > 0 && self.cached_entry_index < self.cached_entries.len() - 1 {
            let next_cached_entry = self.cached_entries[self.cached_entry_index].clone();
            self.cached_entry_index += 1;
            return Ok(Some(next_cached_entry.to_owned()));
        }

        let scan_result = scan_fn(self)?;
        let scanned_entry = scan_result.get(0);

        if scanned_entry.is_none() {
            return Ok(None);
        }

        let scanned_entry = scanned_entry.unwrap();
        self.cached_entries.push(scanned_entry.clone());
        self.cached_entry_index += 1;

        Ok(Some(scanned_entry.to_owned()))
    }

    /// Retrieves the previous entry in the paginator cache.
    ///
    /// # Returns
    ///
    /// An optional tuple containing the key and memory entry of the previous entry, or `None` if no more entries are available.
    pub fn iterate_prev(&mut self) -> std::io::Result<Option<(Box<[u8]>, MemoryEntry)>> {
        // If the cache is empty or the cached index is 0, there is no previous entry
        if self.cached_entries.is_empty() || self.cached_entry_index == 0 {
            return Ok(None);
        }

        // Find the previous entry in the cache and return it
        let previous_entry = self.cached_entries[self.cached_entry_index].clone();
        self.cached_entry_index -= 1;

        return Ok(Some(previous_entry));
    }

    /// Clears the cache and resets the cached entry index, stopping further iteration.
    pub fn iterate_stop(&mut self) {
        self.cached_entries.clear();
        self.cached_entry_index = 0;
    }
}<|MERGE_RESOLUTION|>--- conflicted
+++ resolved
@@ -124,7 +124,7 @@
     /// # Returns
     ///
     /// An optional tuple containing the key and memory entry of the next entry, or `None` if no more entries are available.
-    pub fn prefix_iterate_next(& mut self, prefix: &[u8]) -> std::io::Result<Option<(Box<[u8]>, MemoryEntry)>> {
+    pub fn prefix_iterate_next(&mut self, prefix: &[u8]) -> std::io::Result<Option<(Box<[u8]>, MemoryEntry)>> {
         self.iterate_next_impl(|this| this.prefix_scan(prefix, this.cached_entry_index, 1))
     }
 
@@ -139,11 +139,7 @@
     ///
     /// An optional tuple containing the key and memory entry of the next entry, or `None` if no more entries are available.
     pub fn range_iterate_next(
-<<<<<<< HEAD
-        &mut self,
-=======
-        & mut self,
->>>>>>> 07ba6e59
+        &mut self,
         min_key: &[u8],
         max_key: &[u8],
     ) -> std::io::Result<Option<(Box<[u8]>, MemoryEntry)>> {
@@ -160,11 +156,7 @@
     ///
     /// An optional tuple containing the key and memory entry of the next entry, or `None` if no more entries are available.
     fn iterate_next_impl<F>(
-<<<<<<< HEAD
-        &mut self,
-=======
-        & mut self,
->>>>>>> 07ba6e59
+        &mut self,
         scan_fn: F,
     ) -> std::io::Result<Option<(Box<[u8]>, MemoryEntry)>>
         where
