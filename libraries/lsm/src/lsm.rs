use std::cmp::Ordering;
use std::error::Error;
use std::fs::{create_dir_all, read_dir, remove_dir_all};
use std::io;
use std::io::BufRead;
use std::path::PathBuf;
use segment_elements::{MemoryEntry, TimeStamp};
use compression::CompressionDictionary;
use crate::sstable::SSTable;
use db_config::{ DBConfig, CompactionAlgorithmType };
use write_ahead_log::WriteAheadLog;
use lru_cache::LRUCache;
use crate::mem_pool::MemoryPool;
use crate::memtable::MemoryTable;

#[derive(Clone, Copy)]
pub enum ScanType {
    RangeScan,
    PrefixScan,
}

struct LSMConfig {
    // Base directory path where all other SSTable directories will be stored
    parent_dir: PathBuf,
    // Maximum number of levels
    max_level: usize,
    // Maximum number of SSTables per level
    max_per_level: usize,
    // The compaction algorithm in use
    compaction_algorithm: CompactionAlgorithmType,
    in_single_file: bool,
    summary_density: usize,
    index_density: usize,
    compaction_enabled: bool,
    use_variable_encoding: bool,
}

impl LSMConfig {
    fn from(dbconfig: &DBConfig) -> Self {
        Self {
            parent_dir: PathBuf::from(&dbconfig.sstable_dir),
            max_level: dbconfig.lsm_max_level,
            max_per_level: dbconfig.lsm_max_per_level,
            compaction_algorithm: dbconfig.compaction_algorithm_type,
            compaction_enabled: dbconfig.compaction_enabled,
            use_variable_encoding: dbconfig.use_variable_encoding,
            in_single_file: dbconfig.sstable_single_file,
            summary_density: dbconfig.summary_density,
            index_density: dbconfig.index_density
        }
    }
}

/// LSM(Log-Structured Merge Trees) struct for optimizing write-intensive workloads
pub struct LSM {
    // Each vector represents one level containing directory names for SSTables
    sstable_directory_names: Vec<Vec<PathBuf>>,
    wal: WriteAheadLog,
    mem_pool: MemoryPool,
    lru_cache: LRUCache,
    compression_dictionary: Option<CompressionDictionary>,
    config: LSMConfig
}

impl LSM {
    /// Creates a new LSM instance.
    ///
    /// # Arguments
    ///
    /// * `parent_dir` - The base directory path where all SSTable folders will be
    /// * `db_config` - Configuration file.
    ///
    /// # Returns
    ///
    /// LSM instance
    pub fn new(dbconfig: &DBConfig) -> Result<Self, Box<dyn Error>> {
        let lru_cache = LRUCache::new(dbconfig.cache_max_size);
        let mem_pool = MemoryPool::new(dbconfig)?;
        let wal = WriteAheadLog::new(dbconfig)?;

        let mut sstable_directory_names = vec![vec![]; dbconfig.lsm_max_level];

        create_dir_all(&dbconfig.sstable_dir)?;
        let dirs = read_dir(&dbconfig.sstable_dir)?
            .map(|dir_entry| dir_entry.unwrap().path())
            .filter(|entry| entry.is_dir()).collect::<Vec<PathBuf>>();

        for dir in dirs {
            let level = dir.file_name().unwrap().to_str().unwrap().split("_").collect::<Vec<&str>>()[1].parse::<usize>().unwrap();
            let path = PathBuf::from(dir.to_str().unwrap().split("/").last().unwrap());
            sstable_directory_names[level-1].push(path);
        }

        Ok(LSM {
            config: LSMConfig::from(dbconfig),
            wal,
            mem_pool,
            lru_cache,
            compression_dictionary: match dbconfig.use_compression {
                true => Some(CompressionDictionary::load(dbconfig.compression_dictionary_path.as_str()).unwrap()),
                false => None
            },
            sstable_directory_names,
        })
    }



    /// Creates directory name for new SSTable. Suffix is determined by the in_single_file parameter.
    ///
    /// # Arguments
    ///
    /// * `level` - The level of new SSTable
    /// * `in_single_file` - Boolean containing information whether SSTable is in one file
    ///
    /// # Returns
    ///
    /// Folder name of our new SSTable.
    pub fn get_directory_name(level: usize, in_single_file: bool) -> PathBuf {
        let suffix = String::from(if in_single_file { "s" } else { "m" });

        PathBuf::from(format!("sstable_{}_{}_{}", level + 1, TimeStamp::Now.get_time(), suffix))
    }


    /// Determines whether sstable is in a single file by reading its path.
    ///
    /// # Arguments
    ///
    /// * `path` - Path to the SSTable
    ///
    /// # Returns
    ///
    /// Boolean indicating the construction of SSTable
    fn is_in_single_file(path: &PathBuf) -> bool {
        path.to_str().unwrap().chars().last().unwrap() == 's'
    }

    /// Function that returns full path to a sstable and wether or not is it in single file
    ///
    /// # Arguments
    ///
    /// * `sstable_directory` - The directory of sstable
    ///
    /// # Returns
    ///
    /// Full path and boolean indicating its structure
    fn get_sstable_path(&self, sstable_directory: &PathBuf) -> (PathBuf, bool) {
        let in_single_file = LSM::is_in_single_file(sstable_directory);
        let full_path = self.config.parent_dir.join(sstable_directory);
        (full_path, in_single_file)
    }


    /// Finds SSTables with similar key ranges as the SSTable that started compaction process.
    ///
    /// # Arguments
    ///
    /// * `sstable_directory_names` - Directory names of the sstables
    /// * `parent_dir` - Parent directory
    /// * `main_min_key` - Min key from main SSTable
    /// * `main_max_key` - Max key from main SSTable
    /// * `level` - One level below our main SSTable that started compaction process
    ///
    /// # Returns
    ///
    /// A `Result` containing vector with tuple as elements.
    /// Each tuple contains index of a path in sstable_directory_names[level] as well as an actual path to that SSTable.
    /// The purpose of an index is to be able to quickly delete all the tables involved in compaction process later.
    fn find_similar_key_ranges<'a>(sstable_directory_names: &'a Vec<Vec<PathBuf>>, parent_dir: &'a PathBuf, main_min_key: &[u8], main_max_key: &[u8], level:usize) -> io::Result<Vec<(usize, &'a PathBuf)>> {
        let base_paths = sstable_directory_names[level]
            .iter()
            .enumerate()
            .filter(|(_, path)| {
                let sstable_base_path = parent_dir.join(path);
                let in_single_file = LSM::is_in_single_file(path);
                match SSTable::get_key_range(sstable_base_path, in_single_file) {
                    Ok((min_key, max_key)) => max_key >= Box::from(main_min_key) && min_key <= Box::from(main_max_key),
                    Err(_) => false,
                }
            })
            .collect();

        Ok(base_paths)
    }


    /// Function that returns bytes representing entry that is associated with a given key if it exists
    /// Also it inserts the record in lru cache if it exists.
    /// If record doesn't exist, it still gets inserted into cache as unsuccessful get request
    ///
    /// # Arguments
    ///
    /// * `key` - The key that user passed to our program
    ///
    /// # Returns
    ///
    /// An io::Result containing bytes representing data associated with a given key.
    /// Bytes are wrapped in option because key may not be present in our database
    pub fn get(&mut self, key: &[u8]) -> io::Result<Option<Box<[u8]>>> {
        if let Some(memory_entry) = self.mem_pool.get(key) {
            self.lru_cache.insert(&key, Some(memory_entry.clone()));

            return if !memory_entry.get_tombstone() {
                Ok(Some(memory_entry.get_value()))
            } else {
                Ok(None)
            }
        }

        if let Some(memory_entry) = self.lru_cache.get(key) {
            self.lru_cache.insert(&key, Some(memory_entry.clone()));

            return if !memory_entry.get_tombstone() {
                Ok(Some(memory_entry.get_value()))
            } else {
                Ok(None)
            }
        }

        for level in &self.sstable_directory_names {
            for sstable_dir in level.iter().rev() {
                let (path, in_single_file) = self.get_sstable_path(sstable_dir);
                let mut sstable = SSTable::open(path, in_single_file)?;
                if let Some(memory_entry) = sstable.get(key, self.config.index_density, &mut self.compression_dictionary, self.config.use_variable_encoding) {
                    self.lru_cache.insert(&key, Some(memory_entry.clone()));

                    return if !memory_entry.get_tombstone() {
                        Ok(Some(memory_entry.get_value()))
                    } else {
                        Ok(None)
                    }
                }
            }
        }

        self.lru_cache.insert(key, None);
        Ok(None)
    }

    /// Function that inserts entry into database, First it gets inserted into wal and then into read/write memory table
    /// Also gives signal for flushing process if needed
    ///
    /// # Arguments
    ///
    /// * `key` - The key that user passed to our program
    /// * `value` - The value that user passed to our program
    /// * `time_stamp` - the time when event took place
    ///
    /// # Returns
    ///
    /// An io::Result representing the success of operation
    pub fn insert(&mut self, key: &[u8], value: &[u8], time_stamp: TimeStamp) -> io::Result<()> {
        self.wal.insert(key, value, time_stamp)?;
        if let Some(memory_table) = self.mem_pool.insert(key, value, time_stamp) {
            self.flush(memory_table)?;
        }

        Ok(())
    }


    /// Function that delets entry into database, First we put this record in wal and the in read/write memory table
    /// Also gives signal for flushing process if needed
    ///
    /// # Arguments
    ///
    /// * `key` - The key that user passed to our program
    /// * `time_stamp` - the time when event took place
    ///
    /// # Returns
    ///
    /// An io::Result representing the success of operation
    pub fn delete(&mut self, key: &[u8], time_stamp: TimeStamp) -> io::Result<()> {
        self.wal.delete(key, time_stamp)?;
        if let Some(memory_table) = self.mem_pool.delete(key, time_stamp) {
            self.flush(memory_table)?;
        }
        Ok(())
    }

    /// FLushes MemTable onto disk and starts the compaction process if necessary.
    ///
    /// # Arguments
    ///
    /// * `inner_mem` - The MemTable that needs to be flushed.
    /// * `db_config` - Configuration file.
    ///
    /// # Returns
    ///
    /// io::Result indicating success of flushing process
    pub(crate) fn flush<'a>(&mut self, mem_table: MemoryTable) -> io::Result<()> {
        let in_single_file = self.config.in_single_file;
        let summary_density = self.config.summary_density;
        let index_density = self.config.index_density;
        let directory_name = LSM::get_directory_name(0, in_single_file);
        let sstable_base_path = self.config.parent_dir.join(directory_name.as_path());
        let use_variable_encoding = self.config.use_variable_encoding;
        let memtable_wal_bytes_len = mem_table.wal_size();

        let mut sstable = SSTable::open(sstable_base_path.to_owned(), in_single_file)?;
<<<<<<< HEAD
        sstable.flush(mem_table, summary_density, index_density, Some(&mut self.lru_cache), &mut self.compression_dictionary, use_variable_encoding)?;

        self.wal.remove_logs_until(memtable_wal_bytes_len).unwrap();
=======
        let flush_bytes = sstable.flush(mem_table, summary_density, index_density, Some(&mut self.lru_cache), &mut self.compression_dictionary, use_variable_encoding)?;
        let mem_table_byte_size = flush_bytes.get_data_len();
        self.wal.add_to_starting_byte(mem_table_byte_size).unwrap();
        self.wal.remove_flushed_wals().unwrap();
>>>>>>> 9ab03993

        self.sstable_directory_names[0].push(PathBuf::from(directory_name));
        if self.config.compaction_enabled && self.sstable_directory_names[0].len() > self.config.max_per_level {
            if self.config.compaction_algorithm == CompactionAlgorithmType::SizeTiered {
                self.size_tiered_compaction(0)?;
            } else {
                self.leveled_compaction(0)?;
            }
        }

        Ok(())
    }

    fn remove_all_compacted(sstable_base_paths: Vec<PathBuf>) -> io::Result<()> {
        for dir in sstable_base_paths {
            remove_dir_all(dir)?;
        }
        Ok(())
    }

    /// Size-tiered compaction algorithm. Deletes all SSTables on current level and makes one bigger table located one level below
    /// This process can be propagated through levels
    ///
    /// # Arguments
    ///
    /// * `level` - The level where compactions started
    ///
    /// # Returns
    ///
    /// io::Result indicating success of SSTable merging process
    fn size_tiered_compaction(&mut self, mut level: usize) -> io::Result<()> {
        let use_variable_encoding = self.config.use_variable_encoding;
        let merged_in_single_file = self.config.in_single_file;

        while self.sstable_directory_names[level].len() > self.config.max_per_level {
            let mut sstable_base_paths = Vec::new();
            let mut sstable_single_file = Vec::new();

            // Find all SSTables that need to be merged and create vector of booleans indicating whether each SSTable is in a single file
            for path in &self.sstable_directory_names[level] {
                let base_path = self.config.parent_dir.join(path);
                sstable_base_paths.push(base_path);
                sstable_single_file.push(LSM::is_in_single_file(path));
            }

            // Make a name for new SSTable and convert PathBuf into Path
            let sstable_base_paths:Vec<_> = sstable_base_paths.iter().map(|path_buf| path_buf.to_owned()).collect();
            let merged_directory = PathBuf::from(LSM::get_directory_name(level+1, merged_in_single_file));
            let merged_base_path = self.config.parent_dir.join(merged_directory.clone());

            // Merge them all together, push merged SSTable into sstable_directory_names and delete all SSTables involved in merging process
            SSTable::merge(sstable_base_paths.clone(), sstable_single_file, &merged_base_path, merged_in_single_file, self.config.summary_density, self.config.index_density, &mut self.compression_dictionary, use_variable_encoding)?;
            self.sstable_directory_names[level].clear();
            Self::remove_all_compacted(sstable_base_paths)?;
            self.sstable_directory_names[level+1].push(merged_directory);

            // Check for possibility of another compaction occurring
            level += 1;
            if level >= self.config.max_level - 1 {
                break;
            }
        }
        Ok(())
    }


    /// Leveled compaction algorithm.
    /// Chooses oldest table on current level and merges it with sstables that have similar key ranges from one level below
    /// This process creates one bigger sstable that gets placed one level below current
    /// This process can be propagated through levels
    ///
    /// # Arguments
    ///
    /// * `level` - The level where compactions started
    ///
    /// # Returns
    ///
    /// io::Result indicating success of SSTable merging process
    fn leveled_compaction(&mut self, mut level: usize) -> io::Result<()> {
        let use_variable_encoding = self.config.use_variable_encoding;
        let merged_in_single_file = self.config.in_single_file;

        while self.sstable_directory_names[level].len() > self.config.max_per_level {
            // Choose first SStable from given level
            let main_sstable_base_path = self.config.parent_dir.join(self.sstable_directory_names[level].remove(0));
            let in_single_file = LSM::is_in_single_file(&main_sstable_base_path);
            let (main_min_key, main_max_key) = SSTable::get_key_range(main_sstable_base_path.to_owned(), in_single_file)?;

            // Find SStables with keys in similar range one level below
            let in_range_paths = LSM::find_similar_key_ranges(&self.sstable_directory_names, &self.config.parent_dir, &main_min_key, &main_max_key, level+1)?;
            let mut sstable_base_paths: Vec<_> = in_range_paths.clone()
                .into_iter()
                .map(|(_, path)| self.config.parent_dir.join(path.to_owned()))
                .collect();

            // Put main SStable in vector and create vector of booleans indicating whether each SSTable is in a single file
            sstable_base_paths.push(main_sstable_base_path.to_owned());
            let mut sstable_single_file = Vec::new();
            for path in &sstable_base_paths {
                sstable_single_file.push(LSM::is_in_single_file(&path.to_owned().to_path_buf()));
            }

            // Make a name for new SSTable
            let merged_directory = PathBuf::from(LSM::get_directory_name(level+1, merged_in_single_file));
            let merged_base_path = self.config.parent_dir.join(merged_directory.clone());

            // Merge them all together
            SSTable::merge(sstable_base_paths.clone(), sstable_single_file, &merged_base_path.to_path_buf(), merged_in_single_file, self.config.summary_density, self.config.index_density, &mut self.compression_dictionary, use_variable_encoding)?;

            // Extract indexes of SSTable that need to be removed
            let indexes_to_delete: Vec<_> = in_range_paths
                .iter()
                .map(|(index, _)| index)
                .collect();

            // Make new vector for sstable_directory_names one level below main that contains only SStables that weren't involved in compactions
            let mut kept_sstable_directories: Vec<PathBuf> = self.sstable_directory_names[level + 1]
                .iter()
                .enumerate()
                .filter(|&(index, _)| !indexes_to_delete.contains(&&index))
                .map(|(_, &ref elem)| elem.clone())
                .collect();

            // Replace this vector with existing in sstable_directory_names and append merged directory to it
            kept_sstable_directories.push(merged_directory);
            Self::remove_all_compacted(sstable_base_paths)?;
            self.sstable_directory_names[level+1] = kept_sstable_directories;

            // Check for possibility of another compaction occurring
            level += 1;
            if level >= self.config.max_level - 1 {
                break;
            }
        }
        Ok(())
    }
  
    fn get_keys_from_mem_table(memory_table: &MemoryTable, min_key: Option<&[u8]>, max_key: Option<&[u8]>, searched_key: Option<&[u8]>, scan_type: ScanType) -> Vec<(Box<[u8]>, MemoryEntry)> {
        let mut entries = Vec::new();
        let mut iterator = memory_table.iterator();
        let mut flag = false;

        while let Some(entry) = iterator.next() {
            let curr_key = entry.0.clone();
            match scan_type {
                ScanType::RangeScan => {
                    let (min_key, max_key) = (min_key.unwrap(), max_key.unwrap());
                    if curr_key.as_ref() >= min_key && curr_key.as_ref()<= max_key {
                        entries.push(entry);
                    }
                    if curr_key.as_ref() > max_key {
                        break;
                    }
                }
                ScanType::PrefixScan => {
                    let searched_key = searched_key.unwrap();
                    if curr_key.starts_with(searched_key) {
                        flag = true;
                        entries.push(entry);
                    }
                    if !curr_key.starts_with(searched_key) && flag {
                        break;
                    }
                }
            }

        }

        entries
    }

    fn find_max_timestamp(entries: &Vec<(usize, &(Box<[u8]>, MemoryEntry))>) -> usize {
        let mut max_index = 0;
        let mut max_timestamp = 0;
        for (index, element) in entries {
            let timestamp = element.1.get_timestamp();
            if timestamp > max_timestamp {
                max_index = *index;
                max_timestamp = timestamp;
            }
        }
        max_index
    }

    fn find_min_keys(entries: &Vec<(usize, &(Box<[u8]>, MemoryEntry))>) -> Vec<usize> {
        let mut min_key:Box<[u8]> = Box::new([255u8;255]);
        let mut min_indexes = vec![];
        for (index, element) in entries {
            if element.1.get_tombstone() {
                continue
            }
            let key = &element.0;
            let compare_result = min_key.cmp(key);
            if compare_result == Ordering::Equal {
                min_indexes.push(*index);
            }
            if compare_result == Ordering::Greater {
                min_indexes.clear();
                min_indexes.push(*index);
                min_key = key.clone();
            }

        }

        min_indexes
    }

    fn merge_scanned_entries(all_entries: Vec<Vec<(Box<[u8]>, MemoryEntry)>>) -> Vec<(Box<[u8]>, MemoryEntry)> {
        //ovde mergujem sve memtabele po istom principu kao sto se merguju sstabele samo sto se gleda i timestamp
        let mut scanned_entries = Vec::new();
        let mut positions: Vec<usize> = vec![0; all_entries.len()];

        loop {
            // vektor booleana koji za svaki vektor kaze da li i dalje ima entrija u njemu
            let has_elements: Vec<_> = all_entries
                .iter()
                .zip(positions.iter())
                .map(|(vector, position)| vector.len() > *position)
                .collect();

            // ako ni u jednom vektoru nema entrija break
            if !has_elements.iter().any(|&x| x) {
                break;
            }

            //izvlacim entrije samo iz vektora koji imaju jos elemenata i zadrzavam stare indexe radi updateovanja korektnih offseta
            let entries: Vec<_> = all_entries
                .iter()
                .zip(positions.iter())
                .enumerate()
                .filter_map(|(index, (vector, position))| {
                    if has_elements[index] {
                        Some((index, &vector[*position]))
                    } else {
                        None
                    }
                })
                .collect();

            //trazimo indexe najmanjih
            let min_key_indexes = LSM::find_min_keys(&entries);

            //zadrzavam samo entrije na min indexima
            let min_entries: Vec<_> = entries
                .iter()
                .filter(|(index, _)| min_key_indexes.contains(index))
                .cloned()
                .collect();

            //povecaj odgovarajuce offsete
            let _ = min_entries
                .iter()
                .for_each(|(index, _)| {
                    positions[*index] += 1;
                });

            //od najmanjih kljuceva nadji koji ima najveci timestamp
            let max_index = LSM::find_max_timestamp(&min_entries);
            let pushed_entry = entries
                .iter()
                .filter(|(index, _)| max_index == *index)
                .collect::<Vec<_>>()[0];
            scanned_entries.push(pushed_entry.1.clone());

            // updateovati da li has_elements nakon svake iteracije
            let _ = has_elements
                .iter()
                .enumerate()
                .for_each(|(index,condition)| if *condition {positions[index] += 1;});
        }

        scanned_entries
    }

    pub fn load_from_dir(dbconfig: &DBConfig) -> Result<Self, Box<dyn Error>>{
        let lru_cache = LRUCache::new(dbconfig.cache_max_size);
        let mem_pool = MemoryPool::load_from_dir(dbconfig)?; // todo luka nez sta god
        let wal = WriteAheadLog::new(dbconfig)?;
        Ok(LSM {
            config: LSMConfig::from(dbconfig),
            wal,
            mem_pool,
            lru_cache,
            compression_dictionary: match dbconfig.use_compression {
                true => Some(CompressionDictionary::load(dbconfig.compression_dictionary_path.as_str()).unwrap()),
                false => None
            },
            sstable_directory_names: Vec::with_capacity(dbconfig.lsm_max_level)
        })
    }

    pub(crate) fn iter(&self, min_key: Option<&[u8]>, max_key: Option<&[u8]>, prefix: Option<&[u8]>, scan_type: ScanType) -> io::Result<LSMIterator> {

        let prefix = if let Some(prefix) = prefix {
            Some(extract_prefix(prefix))
        } else {
            None
        };

        let memory_tables = self.mem_pool.get_all_tables();
        let entries: Vec<_> = memory_tables
            .iter()
            .map(|table| LSM::get_keys_from_mem_table(table, min_key, max_key, prefix, scan_type))
            .collect();
        let merged_memory_entries = LSM::merge_scanned_entries(entries);


        let sstable_base_paths = if let (Some(min_key), Some(max_key)) = (min_key, max_key) {
            let mut sstable_paths = Vec::new();
            for level in 0..self.config.max_level {
                sstable_paths.extend(LSM::find_similar_key_ranges(&self.sstable_directory_names, &self.config.parent_dir, min_key, max_key, level)?);
            }
            let sstable_base_paths: Vec<_> = sstable_paths
                .into_iter()
                .map(|(_, path)| self.config.parent_dir.join(path))
                .collect();
            sstable_base_paths
        } else {
            let sstable_paths: Vec<_> = self
                .sstable_directory_names
                .iter()
                .flat_map(|vec_path| vec_path.iter())
                .collect();
            let sstable_base_paths: Vec<_> = sstable_paths
                .into_iter()
                .map(|path| self.config.parent_dir.join(path))
                .collect();
            sstable_base_paths
        };

        let in_single_files: Vec<bool> = sstable_base_paths
            .iter()
            .map(|path| LSM::is_in_single_file(&path.to_path_buf()))
            .collect();


        let mut sstables: Vec<_> = sstable_base_paths
            .iter()
            .zip(in_single_files.iter())
            .map(|(path, bool)| {
                match SSTable::open(path.to_path_buf(), *bool) {
                    Ok(table) => table,
                    Err(err) => panic!("{}", err),
                }
            })
            .collect();

        let value_to_remove: u64 = 1_000_000_000;

        let data_offsets = if let Some(min_key) = min_key {
            let data_offsets: Vec<_> = sstable_base_paths
                .iter()
                .zip(in_single_files.iter())
                .map(|(path, in_single_file)| {
                    SSTable::get_sstable_offset(path.to_path_buf(), *in_single_file, min_key, scan_type, None).unwrap_or_else(|err| panic!("{}", err))
                })
                .collect();
            data_offsets
        } else {
            let data_offsets: Vec<_> = sstable_base_paths
                .iter()
                .zip(in_single_files.iter())
                .map(|(path, in_single_file)| {
                    SSTable::get_sstable_offset(path.to_path_buf(), *in_single_file, prefix.unwrap(), scan_type, Some(value_to_remove)).unwrap_or_else(|err| panic!("{}", err))
                })
                .collect();
            data_offsets
        };

        let (mut sstables, data_offsets): (Vec<_>, Vec<_>) = if let Some(prefix) = prefix {
            let (mut sstables, data_offsets) = sstables
                .into_iter()
                .zip(data_offsets)
                .filter(|(_, offset)| *offset != value_to_remove)
                .map(|(table, offset)| (table, offset))
                .unzip();

            (sstables, data_offsets)
        } else {
            (sstables, data_offsets)
        };

        let updates_offsets = if let Some(min_key) = min_key {
            SSTable::update_sstable_offsets(&mut sstables, in_single_files, data_offsets, min_key, scan_type, self.config.use_variable_encoding)?
        } else {
            SSTable::update_sstable_offsets(&mut sstables, in_single_files, data_offsets, prefix.unwrap(), scan_type, self.config.use_variable_encoding)?
        };

        let memory_offset = 0;

        let upper_bound = if let Some(max_key) = max_key {
            max_key.to_vec().into_boxed_slice()
        } else {
            prefix.unwrap().to_vec().into_boxed_slice()
        };

        Ok(LSMIterator::new(merged_memory_entries, memory_offset, sstables, updates_offsets, scan_type, self.config.use_variable_encoding, upper_bound))
    }
}

pub struct LSMIterator {
    memory_table_entries: Vec<(Box<[u8]>, MemoryEntry)>,
    memory_offset: usize,
    sstables: Vec<SSTable>,
    offsets: Vec<u64>,
    scan_type: ScanType,
    use_variable_encoding: bool,
    upper_bound: Box<[u8]>
}

impl LSMIterator {
    fn new(memory_table_entries: Vec<(Box<[u8]>, MemoryEntry)>, memory_offset: usize, sstables: Vec<SSTable>, offsets: Vec<u64>, scan_type: ScanType, use_variable_encoding: bool, upper_bound: Box<[u8]>) -> Self {
        LSMIterator {
            memory_table_entries,
            memory_offset,
            sstables,
            offsets,
            scan_type,
            use_variable_encoding,
            upper_bound
        }
    }
}

impl Iterator for LSMIterator {
    type Item = (Box<[u8]>, MemoryEntry);

    fn next(&mut self) -> Option<Self::Item> {
        let mut pushed = false;
        let mut copy_offsets = self.offsets.clone();
        let memory_table_entry = if self.memory_offset < self.memory_table_entries.len() {
            pushed = true;
            copy_offsets.push(self.memory_offset as u64);
            Option::from((self.memory_table_entries[self.memory_offset].clone(), 1u64))
        } else {
            None
        };

        // procitati iz svih sstabela i spojiti to sa ovim jednim entrijem iz spojenih memtabela
        let mut option_entries: Vec<Option<_>> = self.sstables
            .iter_mut()
            .zip(copy_offsets.iter())
            .map(|(sstable, offset)| sstable.get_entry_from_data_file(*offset, None, None, self.use_variable_encoding))
            .collect();

        option_entries.push(memory_table_entry);

        //ako su svi none vrati nazad
        if option_entries.iter().all(Option::is_none) {
            return None;
        }

        //trebaju mi indexi od svih u vektoru da znam koje offsete da updateujem
        let enumerated_entries: Vec<_> = option_entries
            .iter()
            .enumerate()
            .collect();

        //od svih koji su najmanji daj najnoviji timestamp
        let min_indexes = SSTable::find_min_keys(&enumerated_entries, false);

        let min_entries: Vec<_> =  min_indexes
            .iter()
            .map(|index| enumerated_entries[*index].clone())
            .collect();


        //trebam da updateujem offsete
        let _ = min_entries
            .iter()
            .for_each(|(index, element)| {
                copy_offsets[*index] += element.as_ref().unwrap().1.clone();
            });

        let max_index = SSTable::find_max_timestamp(&min_entries);

        //provera da li smo izasli iz opsega, sa donje strane smo se ogranicili ali sa gornje nismo
        let return_entry = enumerated_entries[max_index].1.as_ref().unwrap().0.clone();
        match self.scan_type {
            ScanType::RangeScan => {
                if return_entry.0 > self.upper_bound {
                    return None;
                }
            }
            ScanType::PrefixScan => {
                if !return_entry.0.starts_with(&self.upper_bound) {
                    return None;
                }
            }
        }

        if pushed {
            self.memory_offset = copy_offsets.pop().unwrap() as usize;
            self.offsets = copy_offsets;
        }
        else {
            self.offsets = copy_offsets;
        }

        Some(return_entry)
    }
}

<<<<<<< HEAD
    pub fn load_from_dir(dbconfig: &DBConfig) -> Result<Self, Box<dyn Error>> {
        let (mem_pool, tables_to_be_flushed) =
            MemoryPool::load_from_dir(dbconfig)?;

        let mut new_lsm = LSM::new(&dbconfig)?;
        new_lsm.mem_pool = mem_pool;
        new_lsm.wal = WriteAheadLog::from_dir(&dbconfig)?;

        for table in tables_to_be_flushed {
            new_lsm.flush(table)?;
        }

        Ok(new_lsm)
    }

    pub fn finalize(self) {
        self.wal.close();
        // when adding concurrent sstable flushes, join all threads here
=======
fn extract_prefix(slice: &[u8]) -> &[u8] {
    for (i, &value) in slice.iter().enumerate().rev() {
        if value != 0 {
            return &slice[..=i];
        }
>>>>>>> 9ab03993
    }
    &[0]
}<|MERGE_RESOLUTION|>--- conflicted
+++ resolved
@@ -299,16 +299,9 @@
         let memtable_wal_bytes_len = mem_table.wal_size();
 
         let mut sstable = SSTable::open(sstable_base_path.to_owned(), in_single_file)?;
-<<<<<<< HEAD
         sstable.flush(mem_table, summary_density, index_density, Some(&mut self.lru_cache), &mut self.compression_dictionary, use_variable_encoding)?;
 
         self.wal.remove_logs_until(memtable_wal_bytes_len).unwrap();
-=======
-        let flush_bytes = sstable.flush(mem_table, summary_density, index_density, Some(&mut self.lru_cache), &mut self.compression_dictionary, use_variable_encoding)?;
-        let mem_table_byte_size = flush_bytes.get_data_len();
-        self.wal.add_to_starting_byte(mem_table_byte_size).unwrap();
-        self.wal.remove_flushed_wals().unwrap();
->>>>>>> 9ab03993
 
         self.sstable_directory_names[0].push(PathBuf::from(directory_name));
         if self.config.compaction_enabled && self.sstable_directory_names[0].len() > self.config.max_per_level {
@@ -812,8 +805,7 @@
     }
 }
 
-<<<<<<< HEAD
-    pub fn load_from_dir(dbconfig: &DBConfig) -> Result<Self, Box<dyn Error>> {
+pub fn load_from_dir(dbconfig: &DBConfig) -> Result<Self, Box<dyn Error>> {
         let (mem_pool, tables_to_be_flushed) =
             MemoryPool::load_from_dir(dbconfig)?;
 
@@ -831,13 +823,13 @@
     pub fn finalize(self) {
         self.wal.close();
         // when adding concurrent sstable flushes, join all threads here
-=======
-fn extract_prefix(slice: &[u8]) -> &[u8] {
-    for (i, &value) in slice.iter().enumerate().rev() {
+    }
+
+  fn extract_prefix(slice: &[u8]) -> &[u8] {
+      for (i, &value) in slice.iter().enumerate().rev() {
         if value != 0 {
             return &slice[..=i];
         }
->>>>>>> 9ab03993
     }
     &[0]
-}+  }