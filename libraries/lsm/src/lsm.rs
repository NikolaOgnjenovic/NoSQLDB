use std::error::Error;
use std::io;
use std::path::PathBuf;
<<<<<<< HEAD
use segment_elements::{MemoryEntry, TimeStamp};
=======
use compression::CompressionDictionary;
use segment_elements::TimeStamp;
>>>>>>> c71cb1d9
use crate::sstable::SSTable;
use db_config::{ DBConfig, CompactionAlgorithmType };
use write_ahead_log::WriteAheadLog;
use lru_cache::LRUCache;

use crate::mem_pool::MemoryPool;
use crate::memtable::MemoryTable;

struct LSMConfig {
    // Base directory path where all other SSTable directories will be stored
    parent_dir: PathBuf,
    // Maximum number of levels
    max_level: usize,
    // Maximum number of SSTables per level
    max_per_level: usize,
    // The compaction algorithm in use
    compaction_algorithm: CompactionAlgorithmType,
    in_single_file: bool,
    summary_density: usize,
    index_density: usize,
    compaction_enabled: bool,
}

impl LSMConfig {
    fn from(dbconfig: &DBConfig) -> Self {
        Self {
            parent_dir: PathBuf::from(&dbconfig.sstable_dir),
            max_level: dbconfig.lsm_max_level,
            max_per_level: dbconfig.lsm_max_per_level,
            compaction_algorithm: dbconfig.compaction_algorithm_type,
            compaction_enabled: dbconfig.compaction_enabled,
            in_single_file: dbconfig.sstable_single_file,
            summary_density: dbconfig.summary_density,
            index_density: dbconfig.index_density
        }
    }
}

/// LSM(Log-Structured Merge Trees) struct for optimizing write-intensive workloads
pub(crate) struct LSM {
    // Each vector represents one level containing directory names for SSTables
    sstable_directory_names: Vec<Vec<PathBuf>>,
<<<<<<< HEAD
    wal: WriteAheadLog,
    mem_pool: MemoryPool,
    lru_cache: LRUCache,
=======
    compression_dictionary: Option<CompressionDictionary>,
>>>>>>> c71cb1d9
    config: LSMConfig
}

impl LSM {
    /// Creates a new LSM instance.
    ///
    /// # Arguments
    ///
    /// * `parent_dir` - The base directory path where all SSTable folders will be
    /// * `db_config` - Configuration file.
    ///
    /// # Returns
    ///
    /// LSM instance
    fn new(dbconfig: &DBConfig) -> Result<Self, Box<dyn Error>> {
        let lru_cache = LRUCache::new(dbconfig.cache_max_size);
        let mem_pool = MemoryPool::new(dbconfig)?;
        let wal = WriteAheadLog::new(dbconfig)?;
        Ok(LSM {
            config: LSMConfig::from(dbconfig),
<<<<<<< HEAD
            wal,
            mem_pool,
            lru_cache,
=======
            compression_dictionary: match dbconfig.use_compression {
                true => Some(CompressionDictionary::load(dbconfig.compression_dictionary_path.as_str()).unwrap()),
                false => None
            },
>>>>>>> c71cb1d9
            sstable_directory_names: Vec::with_capacity(dbconfig.lsm_max_level)
        })
    }

    /// Creates directory name for new SSTable. Suffix is determined by the in_single_file parameter.
    ///
    /// # Arguments
    ///
    /// * `level` - The level of new SSTable
    /// * `in_single_file` - Boolean containing information whether SSTable is in one file
    ///
    /// # Returns
    ///
    /// Folder name of our new SSTable.
    fn get_directory_name(level: usize, in_single_file: bool) -> PathBuf {
        let suffix = String::from(if in_single_file { "s" } else { "m" });

        PathBuf::from(format!("sstable_{}_{}_{}", level + 1, TimeStamp::Now.get_time(), suffix))
    }


    /// Determines whether sstable is in a single file by reading its path.
    ///
    /// # Arguments
    ///
    /// * `path` - Path to the SSTable
    ///
    /// # Returns
    ///
    /// Boolean indicating the construction of SSTable
    fn is_in_single_file(path: &PathBuf) -> bool {
        path.to_str().unwrap().chars().last().unwrap() == 's'
    }


    /// Function that returns full path to a sstable and wether or not is it in single file
    ///
    /// # Arguments
    ///
    /// * `sstable_directory` - The directory of sstable
    ///
    /// # Returns
    ///
    /// Full path and boolean indicating its structure
    fn get_sstable_path(&self, sstable_directory: &PathBuf) -> (PathBuf, bool) {
        let in_single_file = LSM::is_in_single_file(sstable_directory);
        let full_path = self.config.parent_dir.join(sstable_directory);
        (full_path, in_single_file)
    }


    /// Finds SSTables with similar key ranges as the SSTable that started compaction process.
    ///
    /// # Arguments
    ///
    /// * `sstable_directory_names` - Directory names of the sstables
    /// * `parent_dir` - Parent directory
    /// * `main_min_key` - Min key from main SSTable
    /// * `main_max_key` - Max key from main SSTable
    /// * `level` - One level below our main SSTable that started compaction process
    ///
    /// # Returns
    ///
    /// A `Result` containing vector with tuple as elements.
    /// Each tuple contains index of a path in sstable_directory_names[level] as well as an actual path to that SSTable.
    /// The purpose of an index is to be able to quickly delete all the tables involved in compaction process later.
    fn find_similar_key_ranges<'a>(sstable_directory_names: &'a Vec<Vec<PathBuf>>, parent_dir: &'a PathBuf, main_min_key: &[u8], main_max_key: &[u8], level:usize) -> io::Result<Vec<(usize, &'a PathBuf)>> {
        let base_paths: Vec<_> = sstable_directory_names[level]
            .iter()
            .enumerate()
            .filter(|(index, path)| {
                let sstable_base_path = parent_dir.join(path);
                let in_single_file = LSM::is_in_single_file(path);
                match SSTable::get_key_range(sstable_base_path.as_path(), in_single_file) {
                    Ok((min_key, max_key)) => max_key >= Box::from(main_max_key) && min_key <= Box::from(main_min_key),
                    Err(_) => false,
                }
            })
            .collect();

        Ok(base_paths)
    }


    /// Function that returns bytes representing entry that is associated with a given key if it exists
    /// Also it inserts the record in lru cache if it exists.
    /// If record doesn't exist, it still gets inserted into cache as unsuccessful get request
    ///
    /// # Arguments
    ///
    /// * `key` - The key that user passed to our program
    ///
    /// # Returns
    ///
    /// An io::Result containing bytes representing data associated with a given key.
    /// Bytes are wrapped in option because key may not be present in our database
    fn get(&mut self, key: &[u8]) -> io::Result<Option<Box<[u8]>>> {
        // todo!() da li vratiti bajte ili memory entry?
        // todo!() da li deserijalizacija bajtova moze biti problem ako se radi o probabilistickim strukturama??
        if let Some(data) = self.mem_pool.get(key) {
            let (key, memory_entry) = MemoryEntry::deserialize(data.as_ref())?;
            self.lru_cache.insert(&key, Some(memory_entry));
            return Ok(Some(data));
        }
        if let Some(data) = self.lru_cache.get(key) {
            let (key, memory_entry) = MemoryEntry::deserialize(data.as_ref())?;
            self.lru_cache.insert(&key, Some(memory_entry));
            return Ok(Some(data));
        }
        for level in &self.sstable_directory_names {
            for sstable_dir in level.iter().rev() {
                let (path, in_single_file) = self.get_sstable_path(sstable_dir);
                let mut sstable = SSTable::open(path.as_path(), in_single_file)?;
                if let Some(data) = sstable.get(key) {
                    self.lru_cache.insert(key, Some(data.clone()));
                    return Ok(Some(data.serialize(key)));
                }
            }
        }
        self.lru_cache.insert(key, None);
        Ok(None)
    }


    /// Function that inserts entry into database, First it gets inserted into wal and then into read/write memory table
    /// Also gives signal for flushing process if needed
    ///
    /// # Arguments
    ///
    /// * `key` - The key that user passed to our program
    /// * `value` - The value that user passed to our program
    /// * `time_stamp` - the time when event took place
    ///
    /// # Returns
    ///
    /// An io::Result representing the success of operation
    fn insert(&mut self, key: &[u8], value: &[u8], time_stamp: TimeStamp) -> io::Result<()> {
        self.wal.insert(key, value, time_stamp)?;
        if let Some(memory_table) = self.mem_pool.insert(key, value, time_stamp)? {
            self.flush(memory_table)?;
        }


        Ok(())
    }


    /// Function that delets entry into database, First we put this record in wal and the in read/write memory table
    /// Also gives signal for flushing process if needed
    ///
    /// # Arguments
    ///
    /// * `key` - The key that user passed to our program
    /// * `time_stamp` - the time when event took place
    ///
    /// # Returns
    ///
    /// An io::Result representing the success of operation
    fn delete(&mut self, key: &[u8], time_stamp: TimeStamp) -> io::Result<()> {
        self.wal.delete(key, time_stamp)?;
        if let Some(memory_table) = self.mem_pool.delete(key, time_stamp)? {
            self.flush(memory_table)?;
        }
        Ok(())
    }

    /// FLushes MemTable onto disk and starts the compaction process if necessary.
    ///
    /// # Arguments
    ///
    /// * `inner_mem` - The MemTable that needs to be flushed.
    /// * `db_config` - Configuration file.
    ///
    /// # Returns
    ///
    /// io::Result indicating success of flushing process
    pub(crate) fn flush<'a>(&mut self, mem_table: MemoryTable) -> io::Result<()> {
        let in_single_file = self.config.in_single_file;
        let summary_density = self.config.summary_density;
        let index_density = self.config.index_density;
        let directory_name = LSM::get_directory_name(0, in_single_file);
        let sstable_base_path = self.config.parent_dir.join(directory_name.as_path());

        let mut sstable = SSTable::open(sstable_base_path.as_path(), in_single_file)?;
<<<<<<< HEAD
        let flush_bytes = sstable.flush(mem_table, summary_density, Some(&mut self.lru_cache))?;
        let mem_table_byte_size = flush_bytes.get_data_len();
        self.wal.add_to_starting_byte(mem_table_byte_size).unwrap();
        self.wal.remove_flushed_wals().unwrap();
=======
        sstable.flush(mem_table, summary_density, index_density, &mut self.compression_dictionary)?;
>>>>>>> c71cb1d9

        self.sstable_directory_names[0].push(PathBuf::from(directory_name));
        if self.config.compaction_enabled && self.sstable_directory_names[0].len() > self.config.max_per_level {
            if self.config.compaction_algorithm == CompactionAlgorithmType::SizeTiered {
                self.size_tiered_compaction(0)?;
            } else {
                self.leveled_compaction(0)?;
            }
        }

        Ok(())
    }

    /// Size-tiered compaction algorithm. Deletes all SSTables on current level and makes one bigger table located one level below
    /// This process can be propagated through levels
    ///
    /// # Arguments
    ///
    /// * `level` - The level where compactions started
    ///
    /// # Returns
    ///
    /// io::Result indicating success of SSTable merging process
    fn size_tiered_compaction(&mut self, mut level: usize) -> io::Result<()> {
        let merged_in_single_file = self.config.in_single_file;

        while self.sstable_directory_names[level].len() > self.config.max_per_level {
            let mut sstable_base_paths = Vec::new();
            let mut sstable_single_file = Vec::new();

            // Find all SSTables that need to be merged and create vector of booleans indicating whether each SSTable is in a single file
            for path in &self.sstable_directory_names[level] {
                let base_path = self.config.parent_dir.join(path);
                sstable_base_paths.push(base_path);
                sstable_single_file.push(LSM::is_in_single_file(path));
            }

            // Make a name for new SSTable and convert PathBuf into Path
            let sstable_base_paths:Vec<_> = sstable_base_paths.iter().map(|path_buf| path_buf.as_path()).collect();
            let merged_directory = PathBuf::from(LSM::get_directory_name(level+1, merged_in_single_file));
            let merged_base_path = self.config.parent_dir.join(merged_directory.clone());

            // Merge them all together, push merged SSTable into sstable_directory_names and delete all SSTables involved in merging process
            SSTable::merge(sstable_base_paths, sstable_single_file, merged_base_path.as_path(), merged_in_single_file, self.config.summary_density, self.config.index_density, &mut self.compression_dictionary)?;
            self.sstable_directory_names[level].clear();
            self.sstable_directory_names[level+1].push(merged_directory);

            // Check for possibility of another compaction occurring
            level += 1;
            if level >= self.config.max_level {
                break;
            }
        }
        Ok(())
    }


    /// Leveled compaction algorithm.
    /// Chooses oldest table on current level and merges it with sstables that have similar key ranges from one level below
    /// This process creates one bigger sstable that gets placed one level below current
    /// This process can be propagated through levels
    ///
    /// # Arguments
    ///
    /// * `level` - The level where compactions started
    ///
    /// # Returns
    ///
    /// io::Result indicating success of SSTable merging process
    fn leveled_compaction(&mut self, mut level: usize) -> io::Result<()> {
        let merged_in_single_file = self.config.in_single_file;

        while self.sstable_directory_names[level].len() > self.config.max_per_level {
            // Choose first SStable from given level
            let main_sstable_base_path = self.config.parent_dir.join(self.sstable_directory_names[level].remove(0));
            let in_single_file = LSM::is_in_single_file(&main_sstable_base_path);
            let (main_min_key, main_max_key) = SSTable::get_key_range(main_sstable_base_path.as_path(), in_single_file)?;

            // Find SStables with keys in similar range one level below
            let in_range_paths = LSM::find_similar_key_ranges(&self.sstable_directory_names, &self.config.parent_dir, &main_min_key, &main_max_key, level+1)?;
            let mut sstable_base_paths: Vec<_> = in_range_paths.clone()
                .into_iter()
                .map(|(_, path)| path.as_path())
                .collect();

            // Put main SStable in vector and create vector of booleans indicating whether each SSTable is in a single file
            sstable_base_paths.push(main_sstable_base_path.as_path());
            let mut sstable_single_file = Vec::new();
            for path in &sstable_base_paths {
                sstable_single_file.push(LSM::is_in_single_file(&path.to_owned().to_path_buf()));
            }

            // Make a name for new SSTable
            let merged_directory = PathBuf::from(LSM::get_directory_name(level+1, merged_in_single_file));
            let merged_base_path = self.config.parent_dir.join(merged_directory.clone());

            // Merge them all together
            SSTable::merge(sstable_base_paths, sstable_single_file, merged_base_path.as_path(), merged_in_single_file, self.config.summary_density, self.config.index_density, &mut self.compression_dictionary)?;

            // Extract indexes of SSTable that need to be removed
            let indexes_to_delete: Vec<_> = in_range_paths
                .iter()
                .map(|(index, _)| index)
                .collect();

            // Make new vector for sstable_directory_names one level below main that contains only SStables that weren't involved in compactions
            let mut kept_sstable_directories: Vec<PathBuf> = self.sstable_directory_names[level + 1]
                .iter()
                .enumerate()
                .filter(|&(index, _)| !indexes_to_delete.contains(&&index))
                .map(|(_, &ref elem)| elem.clone())
                .collect();

            // Replace this vector with existing in sstable_directory_names and append merged directory to it
            kept_sstable_directories.push(merged_directory);
            self.sstable_directory_names[level+1] = kept_sstable_directories;

            // Check for possibility of another compaction occurring
            level += 1;
            if level >= self.config.max_level {
                break;
            }
        }
        Ok(())
    }
}<|MERGE_RESOLUTION|>--- conflicted
+++ resolved
@@ -1,12 +1,8 @@
 use std::error::Error;
 use std::io;
 use std::path::PathBuf;
-<<<<<<< HEAD
 use segment_elements::{MemoryEntry, TimeStamp};
-=======
 use compression::CompressionDictionary;
-use segment_elements::TimeStamp;
->>>>>>> c71cb1d9
 use crate::sstable::SSTable;
 use db_config::{ DBConfig, CompactionAlgorithmType };
 use write_ahead_log::WriteAheadLog;
@@ -49,13 +45,10 @@
 pub(crate) struct LSM {
     // Each vector represents one level containing directory names for SSTables
     sstable_directory_names: Vec<Vec<PathBuf>>,
-<<<<<<< HEAD
     wal: WriteAheadLog,
     mem_pool: MemoryPool,
     lru_cache: LRUCache,
-=======
     compression_dictionary: Option<CompressionDictionary>,
->>>>>>> c71cb1d9
     config: LSMConfig
 }
 
@@ -76,16 +69,13 @@
         let wal = WriteAheadLog::new(dbconfig)?;
         Ok(LSM {
             config: LSMConfig::from(dbconfig),
-<<<<<<< HEAD
             wal,
             mem_pool,
             lru_cache,
-=======
             compression_dictionary: match dbconfig.use_compression {
                 true => Some(CompressionDictionary::load(dbconfig.compression_dictionary_path.as_str()).unwrap()),
                 false => None
             },
->>>>>>> c71cb1d9
             sstable_directory_names: Vec::with_capacity(dbconfig.lsm_max_level)
         })
     }
@@ -270,14 +260,10 @@
         let sstable_base_path = self.config.parent_dir.join(directory_name.as_path());
 
         let mut sstable = SSTable::open(sstable_base_path.as_path(), in_single_file)?;
-<<<<<<< HEAD
-        let flush_bytes = sstable.flush(mem_table, summary_density, Some(&mut self.lru_cache))?;
+        let flush_bytes = sstable.flush(mem_table, summary_density, index_density, Some(&mut self.lru_cache))?;
         let mem_table_byte_size = flush_bytes.get_data_len();
         self.wal.add_to_starting_byte(mem_table_byte_size).unwrap();
         self.wal.remove_flushed_wals().unwrap();
-=======
-        sstable.flush(mem_table, summary_density, index_density, &mut self.compression_dictionary)?;
->>>>>>> c71cb1d9
 
         self.sstable_directory_names[0].push(PathBuf::from(directory_name));
         if self.config.compaction_enabled && self.sstable_directory_names[0].len() > self.config.max_per_level {
