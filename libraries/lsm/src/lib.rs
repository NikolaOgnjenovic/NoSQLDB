--- conflicted
+++ resolved
@@ -57,32 +57,6 @@
     }
 
     #[test]
-<<<<<<< HEAD
-    fn test_paginator() {
-        let mut db_config = DBConfig::default();
-        db_config.memory_table_pool_num = 2;
-        db_config.memory_table_capacity = 1000;
-        db_config.lsm_max_per_level = 3;
-        db_config.sstable_single_file = true;
-        db_config.compaction_algorithm_type = CompactionAlgorithmType::SizeTiered;
-        let mut lsm = LSM::new(&db_config).expect("No such file or directory");
-
-        let base_string = "AB";
-        let base_bytes = base_string.as_bytes();
-        for i in 0..100usize {
-            let new_bytes = ((i as u64) + 1).to_ne_bytes();
-            let combined_bytes: Vec<u8> = base_bytes.iter().cloned().chain(new_bytes.iter().cloned()).collect();
-
-            lsm.insert(&combined_bytes, &combined_bytes, TimeStamp::Now).expect("Failed to insert into lsm");
-        }
-
-        let mut paginator = Paginator::new(&lsm);
-        let result = paginator.prefix_scan(base_bytes, 1, 1, db_config.use_variable_encoding).expect("Failed to get pagination result");
-        for (key, entry) in result {
-            println!("Gotten key: {:#?}", key);
-            assert!(key.starts_with(base_bytes));
-        }
-=======
     fn test_scans() -> io::Result<()> {
         let mut db_config = DBConfig::default();
         db_config.memory_table_pool_num = 10;
@@ -114,7 +88,33 @@
         }
 
         Ok(())
->>>>>>> 9d13cb3a
+    }
+
+    #[test]
+    fn test_paginator() {
+        let mut db_config = DBConfig::default();
+        db_config.memory_table_pool_num = 2;
+        db_config.memory_table_capacity = 1000;
+        db_config.lsm_max_per_level = 3;
+        db_config.sstable_single_file = true;
+        db_config.compaction_algorithm_type = CompactionAlgorithmType::SizeTiered;
+        let mut lsm = LSM::new(&db_config).expect("No such file or directory");
+
+        let base_string = "AB";
+        let base_bytes = base_string.as_bytes();
+        for i in 0..100usize {
+            let new_bytes = ((i as u64) + 1).to_ne_bytes();
+            let combined_bytes: Vec<u8> = base_bytes.iter().cloned().chain(new_bytes.iter().cloned()).collect();
+
+            lsm.insert(&combined_bytes, &combined_bytes, TimeStamp::Now).expect("Failed to insert into lsm");
+        }
+
+        let mut paginator = Paginator::new(&lsm);
+        let result = paginator.prefix_scan(base_bytes, 1, 1, db_config.use_variable_encoding).expect("Failed to get pagination result");
+        for (key, entry) in result {
+            println!("Gotten key: {:#?}", key);
+            assert!(key.starts_with(base_bytes));
+        }
     }
 }
 
