--- conflicted
+++ resolved
@@ -54,22 +54,18 @@
     #[test]
     fn test_scans() -> io::Result<()> {
         let mut db_config = DBConfig::default();
-        db_config.memory_table_pool_num = 2;
-        db_config.memory_table_capacity = 10;
+        db_config.memory_table_pool_num = 10;
+        db_config.memory_table_capacity = 500;
         db_config.lsm_max_per_level = 4;
         db_config.sstable_single_file = false;
         db_config.compaction_algorithm_type = CompactionAlgorithmType::SizeTiered;
         let mut lsm = LSM::new(&db_config).unwrap();
-        let base_string = "AB";
-        let base_bytes = base_string.as_bytes();
-        for i in 0..31usize {
-            let new_bytes = ((i as u64) + 1).to_ne_bytes();
-            let combined_bytes: Vec<u8> = base_bytes.iter().cloned().chain(new_bytes.iter().cloned()).collect();
-            lsm.insert(&combined_bytes, &i.to_ne_bytes(), TimeStamp::Now)?;
+        for i in 0..2000usize {
+            lsm.insert(&i.to_ne_bytes(), &i.to_ne_bytes(), TimeStamp::Now)?;
         }
 
         // ///Range
-        let mut lsm_iter = lsm.iter(Some(&0usize.to_ne_bytes()), Some(&66usize.to_ne_bytes()), None, ScanType::RangeScan)?;
+        let mut lsm_iter = lsm.iter(Some(&80usize.to_ne_bytes()), Some(&160usize.to_ne_bytes()), None, ScanType::RangeScan)?;
         while let Some(entry) = lsm_iter.next() {
             println!("{:?}", entry.0);
             println!("{:?}", entry.1);
@@ -80,12 +76,12 @@
         println!();
 
         ///Prefix
-        let mut lsm_iter = lsm.iter(None, None, Some(base_bytes), ScanType::PrefixScan)?;
+        let mut lsm_iter = lsm.iter(None, None, Some(&80usize.to_ne_bytes()), ScanType::PrefixScan)?;
         while let Some(entry) = lsm_iter.next() {
             println!("{:?}", entry.0);
             println!("{:?}", entry.1);
         }
-        println!("{:#?}", &19970usize.to_ne_bytes());
+        println!("{:#?}", lsm.get(&[80,1,0,0,0,0,0,0]));
 
         Ok(())
     }
@@ -93,7 +89,6 @@
 
 #[cfg(test)]
 mod paginator_tests {
-    use std::fs::{create_dir_all, remove_dir_all};
     use db_config::{CompactionAlgorithmType, DBConfig};
     use segment_elements::TimeStamp;
     use crate::LSM;
@@ -101,7 +96,7 @@
     use crate::paginator::Paginator;
 
     #[test]
-    fn test_prefix_scan() {
+    fn test_paginator() {
         let mut db_config = DBConfig::default();
         db_config.memory_table_pool_num = 2;
         db_config.memory_table_capacity = 10;
@@ -120,13 +115,10 @@
             let combined_bytes: Vec<u8> = base_bytes.iter().cloned().chain(new_bytes.iter().cloned()).collect();
 
             println!("Inserting key to LSM: {:#?}", combined_bytes);
-            lsm.insert(&combined_bytes, &combined_bytes, TimeStamp::Now).expect("Failed to insert into lsm");
-        }
-
-<<<<<<< HEAD
-        // TODO: fix scan skipping some elements from memory table, such as this one
-        // println!("{:#?}", lsm.get(&[65, 66, 20, 0, 0, 0, 0, 0, 0, 0]));
-=======
+            let time_stamp = TimeStamp::Now;
+            lsm.insert(&combined_bytes, &combined_bytes, time_stamp).expect("Failed to insert into lsm");
+        }
+
         println!("{:?}", lsm.get(&[65,66,20,0,0,0,0,0]).expect(""));
         println!("{:?}", lsm.get(&[65,66,22,0,0,0,0,0]).expect(""));
         println!("{:?}", lsm.get(&[65,66,24,0,0,0,0,0]).expect(""));
@@ -143,7 +135,6 @@
         //     println!("{:?}", entry.0);
         //     println!("{:?}", entry.1);
         // }
->>>>>>> 7b69ab6a
 
         let mut paginator = Paginator::new(&lsm);
         // Test pages
@@ -161,121 +152,6 @@
                 //println!("Works for {:#?}", expected_bytes);
             }
         }
-<<<<<<< HEAD
-        remove_dir_all(db_config.sstable_dir.as_str()).expect("Failed to remove sstable dirs");
-    }
-
-    #[test]
-    fn test_range_scan_whole_range() {
-        let mut db_config = DBConfig::default();
-        db_config.memory_table_pool_num = 3;
-        db_config.memory_table_capacity = 1000;
-        db_config.lsm_max_per_level = 4;
-        db_config.sstable_single_file = true;
-        db_config.compaction_algorithm_type = CompactionAlgorithmType::SizeTiered;
-        create_dir_all(db_config.sstable_dir.to_string()).expect("Failed to create sstable dirs");
-        let mut lsm = LSM::new(&db_config).unwrap();
-
-        // Insert elements into LSM
-        let min_key: usize = 0;
-        let max_key: usize = 1000;
-        for i in min_key..=max_key {
-            let i_bytes = i.to_ne_bytes();
-            lsm.insert(&i_bytes, &i_bytes, TimeStamp::Now).expect("Failed to insert into lsm");
-        }
-
-        // Set min & max range for paginator range scan
-        let mut paginator = Paginator::new(&lsm);
-        let min_range: u64 = 50;
-        let max_range: u64 = 100;
-        let min_range_bytes = min_range.to_ne_bytes();
-        let max_range_bytes = (max_range + 1).to_ne_bytes(); // Add 1 to include the upper bound
-
-        // Test range scan from 50 to 100
-        let result_page = paginator.range_scan(&min_range_bytes, &max_range_bytes, 0, (max_range - min_range + 1) as usize)
-            .expect("Failed to get pagination result");
-
-        assert_eq!(result_page.len(), (max_range - min_range + 1) as usize);
-
-        for (i, (key, _)) in result_page.iter().enumerate() {
-            assert!(key.as_ref() >= min_range_bytes.as_ref() && key.as_ref() <= max_range_bytes.as_ref());
-            println!("Works for {:#?}", key);
-        }
-
-        remove_dir_all(db_config.sstable_dir).expect("Failed to remove sstable dirs");
-    }
-
-    #[test]
-    fn test_range_scan_iter() {
-        let mut db_config = DBConfig::default();
-        db_config.memory_table_pool_num = 3;
-        db_config.memory_table_capacity = 50;
-        db_config.lsm_max_per_level = 4;
-        db_config.sstable_single_file = true;
-        db_config.compaction_algorithm_type = CompactionAlgorithmType::SizeTiered;
-        create_dir_all(db_config.sstable_dir.to_string()).expect("Failed to create sstable dirs");
-        let mut lsm = LSM::new(&db_config).unwrap();
-
-        // Insert elements into LSM
-        let min_key: usize = 0;
-        let max_key: usize = 300;
-        for i in min_key..=max_key {
-            let i_bytes = i.to_ne_bytes();
-            lsm.insert(&i_bytes, &i_bytes, TimeStamp::Now).expect("Failed to insert into lsm");
-        }
-
-        // Set min & max range for paginator range scan
-        // Wrap the Paginator in an Rc<RefCell<Paginator>>
-        let mut paginator = Paginator::new(&lsm);
-        let min_range: usize = 0;
-        let max_range: usize = 26;
-        let min_range_bytes = min_range.to_ne_bytes();
-        let max_range_bytes = (max_range + 1).to_ne_bytes(); // Add 1 to include the upper bound
-
-        // Assert that each key is 0 to 25 (in order) when calling range_iterate_next
-        for i in 0..25usize {
-            let i_bytes = i.to_ne_bytes();
-            let result = paginator
-                .range_iterate_next(&min_range_bytes, &max_range_bytes)
-                .expect("Failed to iterate to next entry")
-                .expect("Failed to get memory entry")
-                .0
-                .clone();
-            let i_bytes = i.to_ne_bytes();
-            assert_eq!(result.as_ref(), i_bytes.as_ref());
-        }
-
-        // Assert that going backwards retrieves 24..0
-        for i in (0..25usize).rev() {
-            let i_bytes = i.to_ne_bytes();
-            let result = paginator
-                .iterate_prev()
-                .expect("Failed to iterate to previous entry")
-                .expect("Failed to get memory entry")
-                .0
-                .clone();
-
-            assert_eq!(&*result, i_bytes.as_ref());
-        }
-
-        paginator.iterate_stop();
-
-        // Asser that each key is 0 to 25 (in order) when calling range_iterate_next
-        for i in 0..25usize {
-            let i_bytes = i.to_ne_bytes();
-            let result = paginator
-                .range_iterate_next(&min_range_bytes, &max_range_bytes)
-                .expect("Failed to iterate to next entry")
-                .expect("Failed to get memory entry")
-                .0
-                .clone();
-            let i_bytes = i.to_ne_bytes();
-            assert_eq!(&*result, i_bytes.as_ref());
-        }
-=======
-
-
->>>>>>> 7b69ab6a
     }
 }
 
