use sstable::SSTable;

mod lsm;
mod mem_pool;
mod sstable;
mod memtable;
mod paginator;
pub use lsm::LSM;

#[cfg(test)]
mod lsm_tests {
    use std::{fs, io};
    use super::*;
    use segment_elements::TimeStamp;
    use db_config::{CompactionAlgorithmType, DBConfig};
    use crate::lsm::{LSM, ScanType};

    #[test]
    fn test_flushing() -> io::Result<()> {
        let mut db_config = DBConfig::default();
        db_config.memory_table_pool_num = 2;
        db_config.memory_table_capacity = 1000;
        db_config.lsm_max_per_level = 3;
        db_config.sstable_single_file = true;
        db_config.compaction_algorithm_type = CompactionAlgorithmType::SizeTiered;
        let mut lsm = LSM::new(&db_config).expect("No such file or directory");
        for i in 0..30000usize {
            lsm.insert(&i.to_ne_bytes(), &i.to_ne_bytes(), TimeStamp::Now)?;
        }
        //fs::create_dir_all(&db_config.sstable_dir)?;
        list_files_and_folders(db_config.sstable_dir)?;
        Ok(())
    }

    fn list_files_and_folders(folder_path: String) -> io::Result<()> {
        let entries = fs::read_dir(folder_path)?;

        for entry in entries {
            let entry = entry?;
            let path = entry.path();
            let file_name = path.file_name().unwrap().to_string_lossy();

            if path.is_file() {
                println!("File: {}", file_name);
            } else if path.is_dir() {
                println!("Folder: {}", file_name);
            } else {
                println!("Unknown: {}", file_name);
            }
        }
        Ok(())
    }

    #[test]
    fn test_scans() -> io::Result<()> {
        let mut db_config = DBConfig::default();
        db_config.memory_table_pool_num = 10;
        db_config.memory_table_capacity = 500;
<<<<<<< HEAD
        db_config.lsm_max_per_level = 5;
=======
        db_config.lsm_max_per_level = 4;
>>>>>>> a61b75c1
        db_config.sstable_single_file = false;
        db_config.compaction_algorithm_type = CompactionAlgorithmType::SizeTiered;
        let mut lsm = LSM::new(&db_config).unwrap();
        for i in 0..2000usize {
<<<<<<< HEAD
            if i % 2 == 0{
                lsm.insert(&i.to_ne_bytes(), &i.to_ne_bytes(), TimeStamp::Now)?;
            } else {
                lsm.delete(&i.to_ne_bytes(), TimeStamp::Now)?;
            }
            //lsm.insert(&i.to_ne_bytes(), &i.to_ne_bytes(), TimeStamp::Now)?;
=======
            lsm.insert(&i.to_ne_bytes(), &i.to_ne_bytes(), TimeStamp::Now)?;
>>>>>>> a61b75c1
        }

        // ///Range
        let mut lsm_iter = lsm.iter(Some(&80usize.to_ne_bytes()), Some(&160usize.to_ne_bytes()), None, ScanType::RangeScan)?;
        while let Some(entry) = lsm_iter.next() {
            println!("{:?}", entry.0);
            println!("{:?}", entry.1);
        }

        println!();
        println!();
        println!();

        ///Prefix
<<<<<<< HEAD
        // let mut lsm_iter = lsm.iter(None, None, Some(&80usize.to_ne_bytes()), ScanType::PrefixScan)?;
        // while let Some(entry) = lsm_iter.next() {
        //     println!("{:?}", entry.0);
        //     println!("{:?}", entry.1);
        // }
        println!("{:?}", lsm.get(&[80,9,0,0,0,0,0,0]));
=======
        let mut lsm_iter = lsm.iter(None, None, Some(&80usize.to_ne_bytes()), ScanType::PrefixScan)?;
        while let Some(entry) = lsm_iter.next() {
            println!("{:?}", entry.0);
            println!("{:?}", entry.1);
        }
        println!("{:#?}", lsm.get(&[80,1,0,0,0,0,0,0]));
>>>>>>> a61b75c1

        Ok(())
    }
}

#[cfg(test)]
mod paginator_tests {
    use std::fs::{create_dir_all, remove_dir_all};
    use db_config::{CompactionAlgorithmType, DBConfig};
    use segment_elements::TimeStamp;
    use crate::LSM;
    use crate::paginator::Paginator;

    #[test]
    fn test_prefix_scan() {
        let mut db_config = DBConfig::default();
        db_config.memory_table_pool_num = 2;
        db_config.memory_table_capacity = 10;
        db_config.lsm_max_per_level = 4;
        db_config.sstable_single_file = true;
        db_config.compaction_algorithm_type = CompactionAlgorithmType::SizeTiered;
        let mut lsm = LSM::new(&db_config).unwrap();

        let base_string = "AB";
        let base_bytes = base_string.as_bytes();
        let page_len = 10;
        let page_count = 3;
        for i in 0..page_count * page_len + 1 {
            let new_bytes = ((i as u64) + 1).to_ne_bytes();
            let combined_bytes: Vec<u8> = base_bytes.iter().cloned().chain(new_bytes.iter().cloned()).collect();

            //println!("Inserting key to LSM: {:#?}", combined_bytes);
            let time_stamp = TimeStamp::Now;
            lsm.insert(&combined_bytes, &combined_bytes, time_stamp).expect("Failed to insert into lsm");
        }

        println!("{:?}", lsm.get(&[65, 66, 20, 0, 0, 0, 0, 0]).expect(""));
        println!("{:?}", lsm.get(&[65, 66, 22, 0, 0, 0, 0, 0]).expect(""));
        println!("{:?}", lsm.get(&[65, 66, 24, 0, 0, 0, 0, 0]).expect(""));
        println!("{:?}", lsm.get(&[65, 66, 26, 0, 0, 0, 0, 0]).expect(""));
        println!("{:?}", lsm.get(&[65, 66, 29, 0, 0, 0, 0, 0]).expect(""));
        println!("{:?}", lsm.get(&[65, 66, 31, 0, 0, 0, 0, 0]).expect(""));
        // let mut iter = lsm.iter(Some(&[0]), Some(&[255]), None, RangeScan).expect("Failed to insert into lsm");
        // while let Some(entry) = iter.next() {
        //     println!("{:?}", entry.0);
        //     println!("{:?}", entry.1);
        // }
        // let mut iter = lsm.iter(None, None, Some(&[65, 66]), PrefixScan).expect("Failed to insert into lsm");
        // while let Some(entry) = iter.next() {
        //     println!("{:?}", entry.0);
        //     println!("{:?}", entry.1);
        // }

        let mut paginator = Paginator::new(&lsm);
        // Test pages
        for page_number in 0..page_count {
            let result_page = paginator.prefix_scan(base_bytes, page_number, page_len).expect("Failed to get pagination result");
            assert_eq!(result_page.len(), page_len);

            for (i, (key, _)) in result_page.iter().enumerate() {
                assert!(key.starts_with(base_bytes));

                let expected_value = ((page_number * page_len + i) as u64 + 1).to_ne_bytes();
                let expected_bytes: Vec<u8> = base_bytes.iter().cloned().chain(expected_value.iter().cloned()).collect();
                //println!("Expected: {:#?}, key: {:#?}", expected_bytes.into_boxed_slice(), key.clone());
                assert_eq!(expected_bytes.clone().into_boxed_slice(), key.clone());
                //println!("Works for {:#?}", expected_bytes);
            }
        }
    }

    #[test]
    fn test_range_scan_whole_range() {
        let mut db_config = DBConfig::default();
        db_config.memory_table_pool_num = 3;
        db_config.memory_table_capacity = 1000;
        db_config.lsm_max_per_level = 4;
        db_config.sstable_single_file = true;
        db_config.compaction_algorithm_type = CompactionAlgorithmType::SizeTiered;
        create_dir_all(db_config.sstable_dir.to_string()).expect("Failed to create sstable dirs");
        let mut lsm = LSM::new(&db_config).unwrap();

        // Insert elements into LSM
        let min_key: usize = 0;
        let max_key: usize = 1000;
        for i in min_key..=max_key {
            let i_bytes = i.to_ne_bytes();
            lsm.insert(&i_bytes, &i_bytes, TimeStamp::Now).expect("Failed to insert into lsm");
        }

        // Set min & max range for paginator range scan
        let mut paginator = Paginator::new(&lsm);
        let min_range: u64 = 50;
        let max_range: u64 = 100;
        let min_range_bytes = min_range.to_ne_bytes();
        let max_range_bytes = (max_range + 1).to_ne_bytes(); // Add 1 to include the upper bound

        // Test range scan from 50 to 100
        let result_page = paginator.range_scan(&min_range_bytes, &max_range_bytes, 0, (max_range - min_range + 1) as usize)
            .expect("Failed to get pagination result");

        assert_eq!(result_page.len(), (max_range - min_range + 1) as usize);

        for (i, (key, _)) in result_page.iter().enumerate() {
            assert!(key.as_ref() >= min_range_bytes.as_ref() && key.as_ref() <= max_range_bytes.as_ref());
            println!("Works for {:#?}", key);
        }

        remove_dir_all(db_config.sstable_dir).expect("Failed to remove sstable dirs");
    }

    #[test]
    fn test_range_scan_iter() {
        let mut db_config = DBConfig::default();
        db_config.memory_table_pool_num = 3;
        db_config.memory_table_capacity = 50;
        db_config.lsm_max_per_level = 4;
        db_config.sstable_single_file = true;
        db_config.compaction_algorithm_type = CompactionAlgorithmType::SizeTiered;
        create_dir_all(db_config.sstable_dir.to_string()).expect("Failed to create sstable dirs");
        let mut lsm = LSM::new(&db_config).unwrap();

        // Insert elements into LSM
        let min_key: usize = 0;
        let max_key: usize = 300;
        for i in min_key..=max_key {
            let i_bytes = i.to_ne_bytes();
            lsm.insert(&i_bytes, &i_bytes, TimeStamp::Now).expect("Failed to insert into lsm");
        }

        // Set min & max range for paginator range scan
        // Wrap the Paginator in an Rc<RefCell<Paginator>>
        let mut paginator = Paginator::new(&lsm);
        let min_range: usize = 0;
        let max_range: usize = 26;
        let min_range_bytes = min_range.to_ne_bytes();
        let max_range_bytes = (max_range + 1).to_ne_bytes(); // Add 1 to include the upper bound

        // Assert that each key is 0 to 25 (in order) when calling range_iterate_next
        for i in 0..25usize {
            let i_bytes = i.to_ne_bytes();
            let result = paginator
                .range_iterate_next(&min_range_bytes, &max_range_bytes)
                .expect("Failed to iterate to next entry")
                .expect("Failed to get memory entry")
                .0
                .clone();
            let i_bytes = i.to_ne_bytes();
            assert_eq!(result.as_ref(), i_bytes.as_ref());
        }

        // Assert that going backwards retrieves 24..0
        for i in (0..25usize).rev() {
            let i_bytes = i.to_ne_bytes();
            let result = paginator
                .iterate_prev()
                .expect("Failed to iterate to previous entry")
                .expect("Failed to get memory entry")
                .0
                .clone();

            assert_eq!(&*result, i_bytes.as_ref());
        }

        paginator.iterate_stop();

        // Asser that each key is 0 to 25 (in order) when calling range_iterate_next
        for i in 0..25usize {
            let i_bytes = i.to_ne_bytes();
            let result = paginator
                .range_iterate_next(&min_range_bytes, &max_range_bytes)
                .expect("Failed to iterate to next entry")
                .expect("Failed to get memory entry")
                .0
                .clone();
            let i_bytes = i.to_ne_bytes();
            assert_eq!(&*result, i_bytes.as_ref());
        }
    }
}

// #[cfg(test)]
// mod mem_pool_wal_tests {
//     use std::fs;
//     use std::fs::{read_dir, remove_file};
//     use std::path::Path;
//     use db_config::DBConfig;
//     use segment_elements::TimeStamp;
//     use crate::mem_pool::MemoryPool;
//
//     #[test]
//     fn test_wal_reconstruction() {
//         let mut config = DBConfig::default();
//         config.write_ahead_log_dir += "test_wal_reconstruction/";
//         config.memory_table_capacity = 1000;
//         config.write_ahead_log_num_of_logs = 1000;
//         config.memory_table_pool_num = 20;
//
//         match read_dir(&config.write_ahead_log_dir) {
//             Ok(dir) => {
//                 dir.map(|dir_entry| dir_entry.unwrap().path())
//                     .filter(|file| file.file_name().unwrap() != ".keep")
//                     .filter(|file| file.extension().unwrap() == "log" || file.extension().unwrap() == "num")
//                     .for_each(|file| remove_file(file).unwrap())
//             }
//             Err(_) => ()
//         }
//
//         let mut mem_pool = MemoryPool::new(&config).unwrap();
//
//         for i in 0..1_000_000u32 {
//             mem_pool.insert(&i.to_ne_bytes(), &(i * 2).to_ne_bytes(), TimeStamp::Now).expect("IO error");
//         }
//
//         let load_mem_pool = MemoryPool::load_from_dir(&config).unwrap();
//
//         for i in 985000..1_000_000u32 {
//             assert_eq!(load_mem_pool.get(&i.to_ne_bytes()), Some(Box::from((i * 2).to_ne_bytes())));
//         }
//     }
//
//     #[test]
//     fn test_wal_size_cap() {
//         let mut config = DBConfig::default();
//         config.write_ahead_log_dir += "test_wal_size_cap/";
//         config.memory_table_capacity = 10;
//         config.memory_table_pool_num = 3;
//         config.write_ahead_log_size = 50;
//
//         match read_dir(&config.write_ahead_log_dir) {
//             Ok(dir) => {
//                 dir.map(|dir_entry| dir_entry.unwrap().path())
//                     .filter(|file| file.file_name().unwrap() != ".keep")
//                     .filter(|file| file.extension().unwrap() == "log" || file.extension().unwrap() == "num")
//                     .for_each(|file| remove_file(file).unwrap())
//             }
//             Err(_) => ()
//         }
//
//         let mut mem_pool = MemoryPool::new(&config).unwrap();
//
//         for i in 0..5u128 {
//             mem_pool.insert(&i.to_ne_bytes(), &(i * 2).to_ne_bytes(), TimeStamp::Now).expect("IO error");
//         }
//
//         for file in read_dir(&config.write_ahead_log_dir).unwrap()
//             .map(|dir_entry| dir_entry.unwrap().path())
//             .filter(|file| file.file_name().unwrap() != ".keep")
//             .filter(|file| file.extension().unwrap() == "log") {
//             assert!(fs::metadata(Path::new(&file)).unwrap().len() <= 50);
//         }
//
//         let load_mem_pool = MemoryPool::load_from_dir(&config).unwrap();
//
//         for i in 0..5u128 {
//             assert_eq!(load_mem_pool.get(&i.to_ne_bytes()), Some(Box::from((i * 2).to_ne_bytes())));
//         }
//     }
//
//     #[test]
//     fn test_wal_num_cap() {
//         let mut config = DBConfig::default();
//         config.write_ahead_log_dir += "test_wal_num_cap/";
//         config.memory_table_capacity = 100;
//         config.memory_table_pool_num = 3;
//         config.write_ahead_log_num_of_logs = 1;
//
//         match read_dir(&config.write_ahead_log_dir) {
//             Ok(dir) => {
//                 dir.map(|dir_entry| dir_entry.unwrap().path())
//                     .filter(|file| file.file_name().unwrap() != ".keep")
//                     .filter(|file| file.extension().unwrap() == "log" || file.extension().unwrap() == "num")
//                     .for_each(|file| remove_file(file).unwrap())
//             }
//             Err(_) => ()
//         }
//
//         let mut mem_pool = MemoryPool::new(&config).unwrap();
//
//         for i in 0..100u128 {
//             mem_pool.insert(&i.to_ne_bytes(), &(i * 2).to_ne_bytes(), TimeStamp::Now).expect("IO error");
//         }
//
//         for file in read_dir(&config.write_ahead_log_dir).unwrap()
//             .map(|dir_entry| dir_entry.unwrap().path())
//             .filter(|file| file.file_name().unwrap() != ".keep")
//             .filter(|file| file.extension().unwrap() == "log") {
//             assert!(fs::metadata(Path::new(&file)).unwrap().len() <= 69 * 3);
//         }
//
//         let load_mem_pool = MemoryPool::load_from_dir(&config).unwrap();
//
//         for i in 0..100u128 {
//             assert_eq!(load_mem_pool.get(&i.to_ne_bytes()), Some(Box::from((i * 2).to_ne_bytes())));
//         }
//     }
//
//     #[test]
//     fn test_wal_size_cap2() {
//         let mut config = DBConfig::default();
//         config.write_ahead_log_dir += "test_wal_size_cap2/";
//         config.memory_table_capacity = 10;
//         config.memory_table_pool_num = 3;
//         config.write_ahead_log_size = 10;
//
//         match read_dir(&config.write_ahead_log_dir) {
//             Ok(dir) => {
//                 dir.map(|dir_entry| dir_entry.unwrap().path())
//                     .filter(|file| file.file_name().unwrap() != ".keep")
//                     .filter(|file| file.extension().unwrap() == "log" || file.extension().unwrap() == "num")
//                     .for_each(|file| remove_file(file).unwrap())
//             }
//             Err(_) => ()
//         }
//
//         let mut mem_pool = MemoryPool::new(&config).unwrap();
//
//         for i in 0..10u128 {
//             mem_pool.insert(&i.to_ne_bytes(), &(i * 2).to_ne_bytes(), TimeStamp::Now).expect("IO error");
//         }
//
//         for file in read_dir(&config.write_ahead_log_dir).unwrap()
//             .map(|dir_entry| dir_entry.unwrap().path())
//             .filter(|file| file.file_name().unwrap() != ".keep")
//             .filter(|file| file.extension().unwrap() == "log") {
//             assert!(fs::metadata(Path::new(&file)).unwrap().len() <= 10);
//         }
//
//         let load_mem_pool = MemoryPool::load_from_dir(&config).unwrap();
//
//         for i in 0..10u128 {
//             assert_eq!(load_mem_pool.get(&i.to_ne_bytes()), Some(Box::from((i * 2).to_ne_bytes())));
//         }
//     }
//
//     #[test]
//     fn test_wal_num_and_size_cap() {
//         let mut config = DBConfig::default();
//         config.write_ahead_log_dir += "test_wal_num_and_size_cap/";
//         config.memory_table_capacity = 10;
//         config.memory_table_pool_num = 3;
//         config.write_ahead_log_num_of_logs = 1;
//         config.write_ahead_log_size = 10;
//
//         match read_dir(&config.write_ahead_log_dir) {
//             Ok(dir) => {
//                 dir.map(|dir_entry| dir_entry.unwrap().path())
//                     .filter(|file| file.file_name().unwrap() != ".keep")
//                     .filter(|file| file.extension().unwrap() == "log" || file.extension().unwrap() == "num")
//                     .for_each(|file| remove_file(file).unwrap())
//             }
//             Err(_) => ()
//         }
//
//         let mut mem_pool = MemoryPool::new(&config).unwrap();
//
//         for i in 0..10u128 {
//             mem_pool.insert(&i.to_ne_bytes(), &(i * 2).to_ne_bytes(), TimeStamp::Now).expect("IO error");
//         }
//
//         for file in read_dir(&config.write_ahead_log_dir).unwrap()
//             .map(|dir_entry| dir_entry.unwrap().path())
//             .filter(|file| file.file_name().unwrap() != ".keep")
//             .filter(|file| file.extension().unwrap() == "log") {
//             assert!(fs::metadata(Path::new(&file)).unwrap().len() <= 200);
//         }
//
//         let load_mem_pool = MemoryPool::load_from_dir(&config).unwrap();
//
//         for i in 0..10u128 {
//             assert_eq!(load_mem_pool.get(&i.to_ne_bytes()), Some(Box::from((i * 2).to_ne_bytes())));
//         }
//     }
//
//     #[test]
//     fn test_wal_one_file_correct_reload() {
//         let mut config = DBConfig::default();
//         config.write_ahead_log_dir += "test_wal_one_file_correct_reload/";
//         config.memory_table_capacity = 10;
//         config.memory_table_pool_num = 10;
//         config.write_ahead_log_num_of_logs = 300001;
//
//         match read_dir(&config.write_ahead_log_dir) {
//             Ok(dir) => {
//                 dir.map(|dir_entry| dir_entry.unwrap().path())
//                     .filter(|file| file.file_name().unwrap() != ".keep")
//                     .filter(|file| file.extension().unwrap() == "log" || file.extension().unwrap() == "num")
//                     .for_each(|file| remove_file(file).unwrap())
//             }
//             Err(_) => ()
//         }
//
//         let mut mem_pool = MemoryPool::new(&config).unwrap();
//
//         for i in 0..300000u128 {
//             mem_pool.insert(&i.to_ne_bytes(), &(i * 2).to_ne_bytes(), TimeStamp::Now).expect("IO error");
//         }
//
//         let load_mem_pool = MemoryPool::load_from_dir(&config).unwrap();
//
//         for i in 300000u128 - 84..300000u128 {
//             assert_eq!(load_mem_pool.get(&i.to_ne_bytes()), Some(Box::from((i * 2).to_ne_bytes())));
//         }
//     }
//
//     #[test]
//     fn test_wal_delete_on_flush() {
//         let mut config = DBConfig::default();
//         config.write_ahead_log_dir += "test_wal_delete_on_flush/";
//         config.memory_table_capacity = 10;
//         config.memory_table_pool_num = 10;
//         config.write_ahead_log_size = 1000;
//
//         match read_dir(&config.write_ahead_log_dir) {
//             Ok(dir) => {
//                 dir.map(|dir_entry| dir_entry.unwrap().path())
//                     .filter(|file| file.file_name().unwrap() != ".keep")
//                     .filter(|file| file.extension().unwrap() == "log" || file.extension().unwrap() == "num")
//                     .for_each(|file| remove_file(file).unwrap())
//             }
//             Err(_) => ()
//         }
//
//         let mut mem_pool = MemoryPool::new(&config).unwrap();
//
//         for i in 0..300000u128 {
//             mem_pool.insert(&i.to_ne_bytes(), &(i * 2).to_ne_bytes(), TimeStamp::Now).expect("IO error");
//         }
//
//         assert!(read_dir(&config.write_ahead_log_dir).unwrap()
//                        .map(|dir_entry| dir_entry.unwrap().path())
//                        .filter(|file| file.file_name().unwrap() != ".keep")
//                        .filter(|file| file.extension().unwrap() == "log")
//                        .count() < 25);
//     }
//
//     #[test]
//     fn test_wal_big_input() {
//         let mut config = DBConfig::default();
//         config.write_ahead_log_dir += "test_wal_big_input/";
//         config.memory_table_capacity = 13;
//         config.memory_table_pool_num = 10;
//         config.write_ahead_log_size = 5;
//
//         match read_dir(&config.write_ahead_log_dir) {
//             Ok(dir) => {
//                 dir.map(|dir_entry| dir_entry.unwrap().path())
//                     .filter(|file| file.file_name().unwrap() != ".keep")
//                     .filter(|file| file.extension().unwrap() == "log" || file.extension().unwrap() == "num")
//                     .for_each(|file| remove_file(file).unwrap())
//             }
//             Err(_) => ()
//         }
//         let mut mem_pool = MemoryPool::new(&config).unwrap();
//
//         let big_data = "老";
//
//         for i in 0..100 {
//             let big_input = big_data.repeat(i);
//             mem_pool.insert(big_input.as_bytes(), &2_u128.to_ne_bytes(), TimeStamp::Now).expect("IO error");
//         }
//
//         let load_mem_pool = MemoryPool::load_from_dir(&config).unwrap();
//
//         for i in 0..100 {
//             let big_input = big_data.repeat(i);
//             assert_eq!(load_mem_pool.get(&big_input.as_bytes()), Some(Box::from(2_u128.to_ne_bytes())));
//         }
//     }
//
//     #[test]
//     fn test_wal_small_input() {
//         let mut config = DBConfig::default();
//         config.write_ahead_log_dir += "test_wal_small_input/";
//         config.memory_table_capacity = 5;
//         config.memory_table_pool_num = 1;
//         config.write_ahead_log_num_of_logs = 100000;
//
//         match read_dir(&config.write_ahead_log_dir) {
//             Ok(dir) => {
//                 dir.map(|dir_entry| dir_entry.unwrap().path())
//                     .filter(|file| file.file_name().unwrap() != ".keep")
//                     .filter(|file| file.extension().unwrap() == "log" || file.extension().unwrap() == "num")
//                     .for_each(|file| remove_file(file).unwrap())
//             }
//             Err(_) => ()
//         }
//         let mut mem_pool = MemoryPool::new(&config).unwrap();
//
//         for i in 0..53u8 {
//             println!("{i}");
//             mem_pool.insert(&i.to_ne_bytes(), &1_u128.to_ne_bytes(), TimeStamp::Now).expect("IO error");
//         }
//
//         let load_mem_pool = MemoryPool::load_from_dir(&config).unwrap();
//
//         for i in 0..50u8 {
//             assert_eq!(load_mem_pool.get(&i.to_ne_bytes()), None);
//         }
//
//         for i in 51..53u8 {
//             assert_eq!(load_mem_pool.get(&i.to_ne_bytes()), Some(Box::from(1_u128.to_ne_bytes())));
//         }
//     }
// }

#[cfg(test)]
mod sstable_tests {
    use std::fs::remove_dir_all;
    use std::path::PathBuf;
    use super::*;
    use tempfile::TempDir;
    use segment_elements::TimeStamp;
    use db_config::{DBConfig, MemoryTableType};
    use crate::memtable::MemoryTable;
    use crate::sstable::SSTable;

    // Helper function to get default config and inner mem of memory type
    fn get_density_and_mem_table(mem_table_type: &MemoryTableType) -> (usize, usize, MemoryTable) {
        let mut db_config = DBConfig::default();
        db_config.memory_table_type = mem_table_type.clone();
        let mem_table = MemoryTable::new(&db_config).expect("Failed to create memory table");

        (db_config.summary_density, db_config.index_density, mem_table)
    }

    // Helper function to set up the test environment
    fn setup_test_environment(mem_table_type: &MemoryTableType) -> (TempDir, MemoryTable, usize, usize) {
        // Create a temporary directory for testing
        let temp_dir = TempDir::new().expect("Failed to create temp directory");
        let (summary_density, index_density, mem_table) = get_density_and_mem_table(mem_table_type);
        (temp_dir, mem_table, summary_density, index_density)
    }

    // Helper function to insert test data into the inner memory
    fn insert_test_data(mem_table: &mut MemoryTable, range: i32, multiplier: i32) {
        for i in 0..range {
            let key: i32 = i;
            let value: i32 = i * multiplier;
            let timestamp = TimeStamp::Now;
            mem_table.insert(&key.to_ne_bytes(), &value.to_ne_bytes(), timestamp);
        }
    }

    #[test]
    fn test_flushing() {
        let multiplier = 2;

        for range in (1..=1000).step_by(100) {
            for mem_table_type in &[MemoryTableType::SkipList, MemoryTableType::HashMap, MemoryTableType::BTree] {
                check_flushed_table(true, &mem_table_type.clone(), range, multiplier, true);
                check_flushed_table(true, &mem_table_type.clone(), range, multiplier, false);
                check_flushed_table(false, &mem_table_type.clone(), range, multiplier, true);
                check_flushed_table(false, &mem_table_type.clone(), range, multiplier, false);
            }
        }
    }

    fn check_flushed_table(in_single_file: bool, mem_table_type: &MemoryTableType, range: i32, multiplier: i32, use_variable_encoding: bool) {
        let (temp_dir, mut mem_table, summary_density, index_density) = setup_test_environment(mem_table_type);
        insert_test_data(&mut mem_table, range, multiplier);

        // Create an SSTable and flush
        let mut sstable = SSTable::open((&temp_dir.path()).to_path_buf(), in_single_file).expect("Failed to open SSTable");
        sstable.flush(mem_table, summary_density, index_density, None, &mut None, use_variable_encoding).expect("Failed to flush sstable");

        // Retrieve and validate data from the SSTable
        for i in 0..range {
            let key: i32 = i;
            let expected_value: i32 = i * multiplier;

            // Retrieve value from the SSTable
            if let Some(entry) = sstable.get(&key.to_ne_bytes(), index_density, &mut None, use_variable_encoding) {
                // Get the value using the get_value method
                let actual_value_bytes: Box<[u8]> = entry.get_value();

                // Convert bytes to i32 (assuming i32 is 4 bytes)
                let mut actual_value_bytes_array: [u8; 4] = Default::default();
                actual_value_bytes_array.copy_from_slice(&actual_value_bytes[..4]);
                let actual_value: i32 = i32::from_ne_bytes(actual_value_bytes_array);

                // Assert that the values match
                assert_eq!(actual_value, expected_value);
            } else {
                // If the key is not found, fail the test
                panic!("{i}");
            }
        }
    }

    #[test]
    fn test_merkle() {
        let multiplier = 2;

        for range in (1..=1000).step_by(50) {
            for mem_table_type in &[MemoryTableType::SkipList, /*MemoryTableType::HashMap,*/MemoryTableType::BTree] {
                check_merkle_tree(true, &mem_table_type.clone(), range, multiplier, true);
                check_merkle_tree(true, &mem_table_type.clone(), range, multiplier, false);
                check_merkle_tree(false, &mem_table_type.clone(), range, multiplier, true);
                check_merkle_tree(false, &mem_table_type.clone(), range, multiplier, false);
            }
        }
    }

    fn check_merkle_tree(in_single_file: bool, mem_table_type: &MemoryTableType, range: i32, multiplier: i32, use_variable_encoding: bool) {
        let (temp_dir, mut mem_table, summary_density, index_density) = setup_test_environment(mem_table_type);
        insert_test_data(&mut mem_table, range, multiplier);

        // Create an SSTable from the MemoryPool's inner_mem
        let mut sstable = SSTable::open((&temp_dir.path()).to_path_buf(), in_single_file).expect("Failed to open SSTable");
        sstable.flush(mem_table, summary_density, index_density, None, &mut None, use_variable_encoding).expect("Failed to flush sstable");

        // Get the merkle tree from the SSTable
        let merkle_tree = sstable.get_merkle().expect("Failed to get merkle tree");

        // Check merkle tree against itself, expecting no differences
        let different_chunks_indices = sstable.check_merkle(&merkle_tree).expect("Failed to check merkle tree");
        assert!(different_chunks_indices.is_empty());
    }

    #[test]
    fn test_merge_sstables() {
        let multiplier = 2;

        for range in (1..=1000).step_by(100) {
            for mem_table_type in &[MemoryTableType::SkipList, MemoryTableType::HashMap, MemoryTableType::BTree] {
                merge_sstables(vec![true, true], &mem_table_type.clone(), range, multiplier, true, true);
                merge_sstables(vec![true, true], &mem_table_type.clone(), range, multiplier, false, true);

                merge_sstables(vec![true, false], &mem_table_type.clone(), range, multiplier, true, true);
                merge_sstables(vec![true, false], &mem_table_type.clone(), range, multiplier, false, true);

                merge_sstables(vec![false, true], &mem_table_type.clone(), range, multiplier, true, true);
                merge_sstables(vec![false, true], &mem_table_type.clone(), range, multiplier, false, true);

                merge_sstables(vec![false, false], &mem_table_type.clone(), range, multiplier, true, true);
                merge_sstables(vec![false, false], &mem_table_type.clone(), range, multiplier, false, true);

                merge_sstables(vec![true, true], &mem_table_type.clone(), range, multiplier, true, false);
                merge_sstables(vec![true, true], &mem_table_type.clone(), range, multiplier, false, false);

                merge_sstables(vec![true, false], &mem_table_type.clone(), range, multiplier, true, false);
                merge_sstables(vec![true, false], &mem_table_type.clone(), range, multiplier, false, false);

                merge_sstables(vec![false, true], &mem_table_type.clone(), range, multiplier, true, false);
                merge_sstables(vec![false, true], &mem_table_type.clone(), range, multiplier, false, false);

                merge_sstables(vec![false, false], &mem_table_type.clone(), range, multiplier, true, false);
                merge_sstables(vec![false, false], &mem_table_type.clone(), range, multiplier, false, false);
            }
        }
    }

    fn merge_sstables(in_single_file: Vec<bool>, mem_table_type: &MemoryTableType, range: i32, multiplier: i32, merged_in_single_file: bool, use_variable_encoding: bool) {
        // contains paths to all sstables
        let mut sstable_paths = Vec::new();

        let (temp_dir, _, summary_density, index_density) = setup_test_environment(mem_table_type);

        // generate data for all sstables nad insert paths to sstable_paths
        for i in 0..in_single_file.len() {
            let (_, _, mut mem_table) = get_density_and_mem_table(mem_table_type);
            insert_test_data(&mut mem_table, range, multiplier * (i + 1) as i32);

            let sstable_path = temp_dir.path().join("sstable".to_string() + (i + 1).to_string().as_str());
            let mut sstable = SSTable::open(sstable_path.to_owned(), in_single_file[i]).expect("Failed to open SSTable");

            sstable.flush(mem_table, summary_density, index_density, None, &mut None, use_variable_encoding).expect("Failed to flush sstable");
            sstable_paths.push(sstable_path.to_owned());
        }

        //convert pathbuf to path
        let sstable_paths: Vec<_> = sstable_paths.iter().map(|path_buf| path_buf.to_owned()).collect();

        // Define the path for the merged SSTable
        let merged_sstable_path = temp_dir.path().join("merged_sstable");

        // Merge the two SSTables
        SSTable::merge(sstable_paths, in_single_file, &merged_sstable_path.to_owned(), merged_in_single_file, summary_density, index_density, &mut None, use_variable_encoding)
            .expect("Failed to merge SSTables");

        verify_merged_sstable(&merged_sstable_path, index_density, range, multiplier, merged_in_single_file, use_variable_encoding);
    }

    // Helper function to verify that the merged SSTable contains the correct data
    fn verify_merged_sstable(merged_sstable_path: &PathBuf, index_density: usize, range: i32, multiplier: i32, merged_in_single_file: bool, use_variable_encoding: bool) {
        // Open an SSTable from the merged SSTable path
        let mut merged_sstable = SSTable::open(merged_sstable_path.to_path_buf(), merged_in_single_file)
            .expect("Failed to create merged SSTable");

        // Retrieve and validate data from the merged SSTable
        for i in 0..range {
            let key: i32 = i;
            let expected_value: i32 = i * multiplier * 2;

            // Retrieve value from the merged SSTable
            if let Some(entry) = merged_sstable.get(&key.to_ne_bytes(), index_density, &mut None, use_variable_encoding) {
                // Get the value using the get_value method
                let actual_value_bytes: Box<[u8]> = entry.get_value();

                // Convert bytes to i32 (assuming i32 is 4 bytes)
                let mut actual_value_bytes_array: [u8; 4] = Default::default();
                actual_value_bytes_array.copy_from_slice(&actual_value_bytes[..4]);
                let actual_value: i32 = i32::from_ne_bytes(actual_value_bytes_array);

                // Assert that the values match
                assert_eq!(actual_value, expected_value);
            } else {
                // If the key is not found, fail the test
                remove_dir_all(merged_sstable_path.clone()).expect("Failed to remove all dirs");

                 panic!("Key {:#?} not found in merged SSTable", key);
            }
        }
        remove_dir_all(merged_sstable_path).expect("Failed to remove all dirs");
    }
}

<|MERGE_RESOLUTION|>--- conflicted
+++ resolved
@@ -56,25 +56,17 @@
         let mut db_config = DBConfig::default();
         db_config.memory_table_pool_num = 10;
         db_config.memory_table_capacity = 500;
-<<<<<<< HEAD
         db_config.lsm_max_per_level = 5;
-=======
-        db_config.lsm_max_per_level = 4;
->>>>>>> a61b75c1
         db_config.sstable_single_file = false;
         db_config.compaction_algorithm_type = CompactionAlgorithmType::SizeTiered;
         let mut lsm = LSM::new(&db_config).unwrap();
         for i in 0..2000usize {
-<<<<<<< HEAD
             if i % 2 == 0{
                 lsm.insert(&i.to_ne_bytes(), &i.to_ne_bytes(), TimeStamp::Now)?;
             } else {
                 lsm.delete(&i.to_ne_bytes(), TimeStamp::Now)?;
             }
             //lsm.insert(&i.to_ne_bytes(), &i.to_ne_bytes(), TimeStamp::Now)?;
-=======
-            lsm.insert(&i.to_ne_bytes(), &i.to_ne_bytes(), TimeStamp::Now)?;
->>>>>>> a61b75c1
         }
 
         // ///Range
@@ -89,21 +81,12 @@
         println!();
 
         ///Prefix
-<<<<<<< HEAD
         // let mut lsm_iter = lsm.iter(None, None, Some(&80usize.to_ne_bytes()), ScanType::PrefixScan)?;
         // while let Some(entry) = lsm_iter.next() {
         //     println!("{:?}", entry.0);
         //     println!("{:?}", entry.1);
         // }
         println!("{:?}", lsm.get(&[80,9,0,0,0,0,0,0]));
-=======
-        let mut lsm_iter = lsm.iter(None, None, Some(&80usize.to_ne_bytes()), ScanType::PrefixScan)?;
-        while let Some(entry) = lsm_iter.next() {
-            println!("{:?}", entry.0);
-            println!("{:?}", entry.1);
-        }
-        println!("{:#?}", lsm.get(&[80,1,0,0,0,0,0,0]));
->>>>>>> a61b75c1
 
         Ok(())
     }
@@ -115,6 +98,7 @@
     use db_config::{CompactionAlgorithmType, DBConfig};
     use segment_elements::TimeStamp;
     use crate::LSM;
+    use crate::lsm::ScanType::{PrefixScan, RangeScan};
     use crate::paginator::Paginator;
 
     #[test]
@@ -140,12 +124,12 @@
             lsm.insert(&combined_bytes, &combined_bytes, time_stamp).expect("Failed to insert into lsm");
         }
 
-        println!("{:?}", lsm.get(&[65, 66, 20, 0, 0, 0, 0, 0]).expect(""));
-        println!("{:?}", lsm.get(&[65, 66, 22, 0, 0, 0, 0, 0]).expect(""));
-        println!("{:?}", lsm.get(&[65, 66, 24, 0, 0, 0, 0, 0]).expect(""));
-        println!("{:?}", lsm.get(&[65, 66, 26, 0, 0, 0, 0, 0]).expect(""));
-        println!("{:?}", lsm.get(&[65, 66, 29, 0, 0, 0, 0, 0]).expect(""));
-        println!("{:?}", lsm.get(&[65, 66, 31, 0, 0, 0, 0, 0]).expect(""));
+        println!("{:?}", lsm.get(&[65,66,20,0,0,0,0,0]).expect(""));
+        println!("{:?}", lsm.get(&[65,66,22,0,0,0,0,0]).expect(""));
+        println!("{:?}", lsm.get(&[65,66,24,0,0,0,0,0]).expect(""));
+        println!("{:?}", lsm.get(&[65,66,26,0,0,0,0,0]).expect(""));
+        println!("{:?}", lsm.get(&[65,66,29, 0,0,0,0,0]).expect(""));
+        println!("{:?}", lsm.get(&[65,66,31,0,0,0,0,0]).expect(""));
         // let mut iter = lsm.iter(Some(&[0]), Some(&[255]), None, RangeScan).expect("Failed to insert into lsm");
         // while let Some(entry) = iter.next() {
         //     println!("{:?}", entry.0);
