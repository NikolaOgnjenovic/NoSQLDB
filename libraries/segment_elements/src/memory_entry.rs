--- conflicted
+++ resolved
@@ -2,10 +2,7 @@
 use std::io;
 use crate::TimeStamp;
 use crc::{Crc, CRC_32_ISCSI};
-<<<<<<< HEAD
-=======
 use compression::{variable_encode, variable_decode};
->>>>>>> 41e5f438
 use crate::crc_error::CRCError;
 
 /// Public struct that SegmentTrait implementations return on get.
