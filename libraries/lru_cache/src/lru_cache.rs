--- conflicted
+++ resolved
@@ -33,11 +33,7 @@
     pub fn get(&mut self, key: &[u8]) -> Option<MemoryEntry> {
         if self.map.contains_key(key) {
             let node = self.map.get(key);
-<<<<<<< HEAD
-            let value = node.unwrap().borrow().el.mem_entry.clone().serialize(key, false);
-=======
             let value = node.unwrap().borrow().el.mem_entry.clone();
->>>>>>> 0c6f124b
             let prev_node = node.unwrap().as_ref().borrow_mut().prev.take();
             let next_node = node.unwrap().as_ref().borrow_mut().next.take();
 
