use segment_elements::{MemoryEntry, TimeStamp};
use crate::dll_node::{ Entry, Node };
use crate::doubly_linked_list::DoublyLinkedList;
use std::collections::HashMap;
use std::rc::Rc;
use std::cell::RefCell;

pub struct LRUCache {
    pub(crate) list: DoublyLinkedList,
    pub(crate) map: HashMap<Box<[u8]>, Rc<RefCell<Node>>>,
    pub(crate) size: usize,
    pub(crate) capacity: usize,
}

impl LRUCache {
    pub fn new(capacity: usize) -> Self {
        LRUCache {
            list: DoublyLinkedList::new(),
            map: HashMap::new(),
            size: 0,
            capacity,
        }
    }

    pub fn get_size(&self) -> usize {
        self.size
    }

    pub fn get_capacity(&self) -> usize {
        self.capacity
    }
<<<<<<< HEAD

=======
>>>>>>> d0b0c7de
    pub fn read(&mut self, key: &[u8]) -> Option<MemoryEntry> {
        if self.map.contains_key(key) {
            let node = self.map.get(key);
            let value = node.unwrap().borrow().el.mem_entry.clone();
            let prev_node = node.unwrap().as_ref().borrow_mut().prev.take();
            let next_node = node.unwrap().as_ref().borrow_mut().next.take();

            if prev_node.is_some() {
                prev_node.as_ref().unwrap().borrow_mut().next = next_node.clone();
            } else {
                self.list.tail = next_node.clone();
            }

            if next_node.is_some() {
                next_node.as_ref().unwrap().borrow_mut().prev = prev_node;
            } else {
                self.list.head = prev_node;
            }

            self.list.push_head(node.unwrap().borrow().el.clone());
            return Some(value);

        }

        None
    }

    pub fn add(&mut self, key: &[u8], value: &[u8], tombstone: bool, time_stamp: TimeStamp) {
        if self.map.contains_key(key) {
            let node = self.map.get(key);
            node.unwrap().borrow_mut().el = Entry::from(key, value, tombstone, time_stamp);
            return;
        }
        let entry = Entry::from(key, value, tombstone, time_stamp);
        self.list.push_head(entry);
        let node = self.list.peak_head();
        self.map.insert(Box::from(key), node.unwrap());
        self.size += 1;

        if self.size > self.capacity {
            let popped = self.list.pop_tail();
            self.map.remove(popped.unwrap().borrow().el.key.as_ref());
            self.size -= 1;
        }
    }
}<|MERGE_RESOLUTION|>--- conflicted
+++ resolved
@@ -29,10 +29,7 @@
     pub fn get_capacity(&self) -> usize {
         self.capacity
     }
-<<<<<<< HEAD
 
-=======
->>>>>>> d0b0c7de
     pub fn read(&mut self, key: &[u8]) -> Option<MemoryEntry> {
         if self.map.contains_key(key) {
             let node = self.map.get(key);
