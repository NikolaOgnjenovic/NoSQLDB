--- conflicted
+++ resolved
@@ -93,15 +93,9 @@
     }
 
     /// Retrieves the data that is associated to a given key.
-<<<<<<< HEAD
-    pub fn get(&mut self, key: &[u8]) -> std::io::Result<Option<Box<[u8]>>> {
-        self.lsm.get(key)
-=======
     pub fn get(&mut self, key: &[u8], check_reserved_prefixes: bool) -> std::io::Result<Option<Box<[u8]>>> {
         if key == "t0k3n_buck3t/state".as_bytes() {
-            if let Some(memory_entry) = self.lsm.get(key)? {
-                return Ok(Some(memory_entry.get_value()));
-            }
+          return self.lsm.get(key);
         } else {
             match self.token_bucket_take() {
                 Ok(true) => {
@@ -114,31 +108,19 @@
                             }
                         }
                     }
-                    if let Some(memory_entry) = self.lsm.get(key)? {
-                        return Ok(Some(memory_entry.get_value()));
-                    }
+                    return self.lsm.get(key);
                 }
                 _ => { return Err(From::from(TokenBucketError)) }
             }
         }
         Ok(None);
-        // todo sstable get, komplikovano
-        todo!();
->>>>>>> 9ab03993
     }
 
 
     /// Should be called before the program exit to gracefully finish all memory tables writes,
     /// SStable merges and compactions.
-<<<<<<< HEAD
     pub fn shut_down(self) {
         self.lsm.finalize();
-=======
-    pub fn shut_down(&mut self) {
-        //self.lsm.join_concurrent_writes();
-        // todo join sstable LSM merge-ove i kompakcije
-
->>>>>>> 9ab03993
     }
 
     /// Gets the value Bloom filter associated with the given key.
