--- conflicted
+++ resolved
@@ -1,8 +1,5 @@
 /target
 **/tests/
 **/.idea/
-<<<<<<< HEAD
 Cargo.lock
-=======
 **/.vs/
->>>>>>> 1ecafbeb
